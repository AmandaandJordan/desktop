#blank-slate {
  display: flex;
  padding: var(--spacing);
  align-items: center;

  .header {
    max-width: 400px;
    align-self: center;

    text-align: center;
  }

  .title {
    font-size: var(--font-size-md);
    font-weight: var(--font-weight-semibold);
    text-align: center;
    margin-bottom: var(--spacing-double);
  }

  .content,
  .footer {
    display: flex;
    flex-direction: column;
    align-self: center;
    flex-shrink: 0;
  }

  .content {
    margin: var(--spacing-double) 0;
    min-width: 80%;
  }

  .footer {
    margin: 0;
  }

  .callouts {
    display: flex;
    flex-shrink: 0;
    min-width: 0;
    min-height: 0;
    justify-content: center;
  }

  .callout {
    &:last-child {
      padding-right: 0;
    }

    &:first-child {
      padding-left: 0;
    }

    display: flex;
    flex-direction: column;
    flex-shrink: 0;

    width: 33%;
    max-width: 300px;
    align-items: center;

    text-align: center;

    padding: 0 var(--spacing);

    div {
      margin: var(--spacing) 0;
    }

    .octicon {
      flex-shrink: 0;
    }

    button {
      flex-grow: 0;
      flex-shrink: 0;
      min-height: var(--button-height);
      height: auto;
    }
  }

  .callout:not(:last-child) {
    border-right: var(--base-border);
  }

  // Custom image sizing explicitly for the dedicated
  // blank slate view (a.k.a the no-repositories view).
  .blankslate-image {
    width: 80%;
    flex-grow: 0.6;
    // Background image url is set in react since we need to
    // calculate it at runtime.
    background-repeat: no-repeat;
    background-position: center bottom;
    background-size: contain;
  }
}

// For all views other than the dedicated blank slate
// view. Yes, this is confusing.
.ui-view:not(#blank-slate) .blankslate-image {
  width: 50%;
  min-width: 400px;
  max-width: 800px;
}

<<<<<<< HEAD
.blankslate-image {
  max-width: 400px;
  width: 80%;
  flex-grow: 0.6;
  // Background image url is set in react since we need to
  // calculate it at runtime.
  background-repeat: no-repeat;
  background-position: center bottom;
  background-size: contain;
=======
// In the foldout we want the image to fill the
// full width of the container (minus padding).
.foldout .blankslate-image {
  width: 100%;
>>>>>>> bcf0b669
}

// When there's not enough space to show the blankslate
// image any more (due to zooming or having DevTools docked
// in the app window)
@media (max-height: 400px) {
  #blank-slate {
    // Vertically center everything
    justify-content: center;

    .blankslate-image {
      display: none;
    }

    .content {
      margin-top: 0;
    }
  }
}<|MERGE_RESOLUTION|>--- conflicted
+++ resolved
@@ -96,15 +96,6 @@
   }
 }
 
-// For all views other than the dedicated blank slate
-// view. Yes, this is confusing.
-.ui-view:not(#blank-slate) .blankslate-image {
-  width: 50%;
-  min-width: 400px;
-  max-width: 800px;
-}
-
-<<<<<<< HEAD
 .blankslate-image {
   max-width: 400px;
   width: 80%;
@@ -114,12 +105,20 @@
   background-repeat: no-repeat;
   background-position: center bottom;
   background-size: contain;
-=======
+}
+
+// For all views other than the dedicated blank slate
+// view. Yes, this is confusing.
+.ui-view:not(#blank-slate) .blankslate-image {
+  width: 50%;
+  min-width: 400px;
+  max-width: 800px;
+}
+
 // In the foldout we want the image to fill the
 // full width of the container (minus padding).
 .foldout .blankslate-image {
   width: 100%;
->>>>>>> bcf0b669
 }
 
 // When there's not enough space to show the blankslate
