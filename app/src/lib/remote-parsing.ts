--- conflicted
+++ resolved
@@ -23,15 +23,9 @@
   // git@github.com:octocat/Hello-World.git
   // git:github.com/octocat/Hello-World.git
   const regexes = [
-<<<<<<< HEAD
-    new RegExp('^https?://(.+)/(.+)/(.+?)(?:\.git/?)?$'),
-    new RegExp('^git@(.+):(.+)/(.+)(?:\.git)$'),
-    new RegExp('^git:(.+)/(.+)/(.+)(?:\.git)$'),
-=======
-    new RegExp('^https?://(?:.+@)?(.+)/(.+)/(.+?)(?:\.git)?$'),
+    new RegExp('^https?://(?:.+@)?(.+)/(.+)/(.+?)(?:\.git\/?)?$'),
     new RegExp('^git@(.+):(.+)/(.+?)(?:\.git)?$'),
     new RegExp('^git:(.+)/(.+)/(.+?)(?:\.git)?$'),
->>>>>>> 2ce7342c
   ]
 
   for (const regex of regexes) {
