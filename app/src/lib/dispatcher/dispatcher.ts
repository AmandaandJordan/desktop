import * as Path from 'path'

import { remote } from 'electron'
import { Disposable } from 'event-kit'

import { Account } from '../../models/account'
import { Repository } from '../../models/repository'
import {
  WorkingDirectoryFileChange,
  CommittedFileChange,
} from '../../models/status'
import { DiffSelection } from '../../models/diff'
import {
  RepositorySectionTab,
  Popup,
  PopupType,
  Foldout,
  FoldoutType,
  ImageDiffType,
  CompareAction,
  ICompareFormUpdate,
} from '../app-state'
import { AppStore } from '../stores/app-store'
import { CloningRepository } from '../../models/cloning-repository'
import { Branch } from '../../models/branch'
import { Commit } from '../../models/commit'
import { ExternalEditor } from '../../lib/editors'
import { IAPIUser } from '../../lib/api'
import { GitHubRepository } from '../../models/github-repository'
import { ICommitMessage } from '../stores/git-store'
import { executeMenuItem } from '../../ui/main-process-proxy'
import { AppMenu, ExecutableMenuItem } from '../../models/app-menu'
import { matchExistingRepository } from '../../lib/repository-matching'
import { ILaunchStats } from '../stats'
import { fatalError, assertNever } from '../fatal-error'
import { isGitOnPath } from '../is-git-on-path'
import { shell } from '../app-shell'
import {
  URLActionType,
  IOpenRepositoryFromURLAction,
  IUnknownAction,
} from '../parse-app-url'
import {
  requestAuthenticatedUser,
  resolveOAuthRequest,
  rejectOAuthRequest,
} from '../../lib/oauth'
import { installCLI } from '../../ui/lib/install-cli'
import { setGenericUsername, setGenericPassword } from '../generic-git-auth'
import { RetryAction, RetryActionType } from '../retry-actions'
import { Shell } from '../shells'
import { CloneRepositoryTab } from '../../models/clone-repository-tab'
import { validatedRepositoryPath } from '../../lib/stores/helpers/validated-repository-path'
import { BranchesTab } from '../../models/branches-tab'
import { FetchType } from '../../lib/stores'
import { PullRequest } from '../../models/pull-request'
import { IAuthor } from '../../models/author'
import { ITrailer } from '../git/interpret-trailers'
import { isGitRepository } from '../git'
import { ApplicationTheme } from '../../ui/lib/application-theme'

/**
 * An error handler function.
 *
 * If the returned {Promise} returns an error, it will be passed to the next
 * error handler. If it returns null, error propagation is halted.
 */
export type ErrorHandler = (
  error: Error,
  dispatcher: Dispatcher
) => Promise<Error | null>

/**
 * The Dispatcher acts as the hub for state. The StateHub if you will. It
 * decouples the consumer of state from where/how it is stored.
 */
export class Dispatcher {
  private readonly appStore: AppStore

  private readonly errorHandlers = new Array<ErrorHandler>()

  public constructor(appStore: AppStore) {
    this.appStore = appStore
  }

  /** Load the initial state for the app. */
  public loadInitialState(): Promise<void> {
    return this.appStore.loadInitialState()
  }

  /**
   * Add the repositories at the given paths. If a path isn't a repository, then
   * this will post an error to that affect.
   */
  public addRepositories(
    paths: ReadonlyArray<string>
  ): Promise<ReadonlyArray<Repository>> {
    return this.appStore._addRepositories(paths)
  }

  /** Remove the repositories represented by the given IDs from local storage. */
  public removeRepositories(
    repositories: ReadonlyArray<Repository | CloningRepository>
  ): Promise<void> {
    return this.appStore._removeRepositories(repositories)
  }

  /** Update the repository's `missing` flag. */
  public async updateRepositoryMissing(
    repository: Repository,
    missing: boolean
  ): Promise<Repository> {
    return this.appStore._updateRepositoryMissing(repository, missing)
  }

  /** Load the history for the repository. */
  public loadHistory(repository: Repository): Promise<void> {
    return this.appStore._loadHistory(repository)
  }

  /** Load the next batch of history for the repository. */
  public loadNextHistoryBatch(repository: Repository): Promise<void> {
    return this.appStore._loadNextHistoryBatch(repository)
  }

  /** Load the changed files for the current history selection. */
  public loadChangedFilesForCurrentSelection(
    repository: Repository
  ): Promise<void> {
    return this.appStore._loadChangedFilesForCurrentSelection(repository)
  }

  /**
   * Change the selected commit in the history view.
   *
   * @param repository The currently active repository instance
   *
   * @param sha The object id of one of the commits currently
   *            the history list, represented as a SHA-1 hash
   *            digest. This should match exactly that of Commit.Sha
   */
  public changeHistoryCommitSelection(
    repository: Repository,
    sha: string
  ): Promise<void> {
    return this.appStore._changeHistoryCommitSelection(repository, sha)
  }

  /**
   * Change the selected changed file in the history view.
   *
   * @param repository The currently active repository instance
   *
   * @param file A FileChange instance among those available in
   *            IHistoryState.changedFiles
   */
  public changeHistoryFileSelection(
    repository: Repository,
    file: CommittedFileChange
  ): Promise<void> {
    return this.appStore._changeHistoryFileSelection(repository, file)
  }

  /** Set the repository filter text. */
  public setRepositoryFilterText(text: string): Promise<void> {
    return this.appStore._setRepositoryFilterText(text)
  }

  /** Select the repository. */
  public selectRepository(
    repository: Repository | CloningRepository
  ): Promise<Repository | null> {
    return this.appStore._selectRepository(repository)
  }

  /** Load the working directory status. */
  public loadStatus(repository: Repository): Promise<void> {
    return this.appStore._loadStatus(repository)
  }

  /** Change the selected section in the repository. */
  public changeRepositorySection(
    repository: Repository,
    section: RepositorySectionTab
  ): Promise<void> {
    return this.appStore._changeRepositorySection(repository, section)
  }

  /** Change the currently selected file in Changes. */
  public changeChangesSelection(
    repository: Repository,
    selectedFiles: WorkingDirectoryFileChange[]
  ): Promise<void> {
    return this.appStore._changeChangesSelection(repository, selectedFiles)
  }

  /**
   * Commit the changes which were marked for inclusion, using the given commit
   * summary and description and optionally any number of commit message trailers
   * which will be merged into the final commit message.
   */
  public async commitIncludedChanges(
    repository: Repository,
    summary: string,
    description: string | null,
    trailers?: ReadonlyArray<ITrailer>
  ): Promise<boolean> {
    return this.appStore._commitIncludedChanges(
      repository,
      summary,
      description,
      trailers
    )
  }

  /** Change the file's includedness. */
  public changeFileIncluded(
    repository: Repository,
    file: WorkingDirectoryFileChange,
    include: boolean
  ): Promise<void> {
    return this.appStore._changeFileIncluded(repository, file, include)
  }

  /** Change the file's line selection state. */
  public changeFileLineSelection(
    repository: Repository,
    file: WorkingDirectoryFileChange,
    diffSelection: DiffSelection
  ): Promise<void> {
    return this.appStore._changeFileLineSelection(
      repository,
      file,
      diffSelection
    )
  }

  /** Change the Include All state. */
  public changeIncludeAllFiles(
    repository: Repository,
    includeAll: boolean
  ): Promise<void> {
    return this.appStore._changeIncludeAllFiles(repository, includeAll)
  }

  /**
   * Refresh the repository. This would be used, e.g., when the app gains focus.
   */
  public refreshRepository(repository: Repository): Promise<void> {
    return this.appStore._refreshRepository(repository)
  }

  /** Show the popup. This will close any current popup. */
  public showPopup(popup: Popup): Promise<void> {
    return this.appStore._showPopup(popup)
  }

  /** Close the current popup. */
  public closePopup(): Promise<void> {
    return this.appStore._closePopup()
  }

  /** Show the foldout. This will close any current popup. */
  public showFoldout(foldout: Foldout): Promise<void> {
    return this.appStore._showFoldout(foldout)
  }

  /** Close the current foldout. If opening a new foldout use closeFoldout instead. */
  public closeCurrentFoldout(): Promise<void> {
    return this.appStore._closeCurrentFoldout()
  }

  /** Close the specified foldout. */
  public closeFoldout(foldout: FoldoutType): Promise<void> {
    return this.appStore._closeFoldout(foldout)
  }

  /**
   * Create a new branch from the given starting point and check it out.
   *
   * If the startPoint argument is omitted the new branch will be created based
   * off of the current state of HEAD.
   */
  public createBranch(
    repository: Repository,
    name: string,
    startPoint?: string
  ): Promise<Repository> {
    return this.appStore._createBranch(repository, name, startPoint)
  }

  /** Check out the given branch. */
  public checkoutBranch(
    repository: Repository,
    branch: Branch | string
  ): Promise<Repository> {
    return this.appStore._checkoutBranch(repository, branch)
  }

  /** Push the current branch. */
  public push(repository: Repository): Promise<void> {
    return this.appStore._push(repository)
  }

  /** Pull the current branch. */
  public pull(repository: Repository): Promise<void> {
    return this.appStore._pull(repository)
  }

  /** Fetch a specific refspec for the repository. */
  public fetchRefspec(
    repository: Repository,
    fetchspec: string
  ): Promise<void> {
    return this.appStore._fetchRefspec(repository, fetchspec)
  }

  /** Fetch all refs for the repository */
  public fetch(repository: Repository, fetchType: FetchType): Promise<void> {
    return this.appStore._fetch(repository, fetchType)
  }

  /** Publish the repository to GitHub with the given properties. */
  public publishRepository(
    repository: Repository,
    name: string,
    description: string,
    private_: boolean,
    account: Account,
    org: IAPIUser | null
  ): Promise<Repository> {
    return this.appStore._publishRepository(
      repository,
      name,
      description,
      private_,
      account,
      org
    )
  }

  /**
   * Post the given error. This will send the error through the standard error
   * handler machinery.
   */
  public async postError(error: Error): Promise<void> {
    let currentError: Error | null = error
    for (let i = this.errorHandlers.length - 1; i >= 0; i--) {
      const handler = this.errorHandlers[i]
      currentError = await handler(currentError, this)

      if (!currentError) {
        break
      }
    }

    if (currentError) {
      fatalError(
        `Unhandled error ${currentError}. This shouldn't happen! All errors should be handled, even if it's just by the default handler.`
      )
    }
  }

  /**
   * Post the given error. Note that this bypasses the standard error handler
   * machinery. You probably don't want that. See `Dispatcher.postError`
   * instead.
   */
  public presentError(error: Error): Promise<void> {
    return this.appStore._pushError(error)
  }

  /** Clear the given error. */
  public clearError(error: Error): Promise<void> {
    return this.appStore._clearError(error)
  }

  /**
   * Clone a missing repository to the previous path, and update it's
   * state in the repository list if the clone completes without error.
   */
  public cloneAgain(url: string, path: string): Promise<void> {
    return this.appStore._cloneAgain(url, path)
  }

  /** Clone the repository to the path. */
  public async clone(
    url: string,
    path: string,
    options?: { branch?: string }
  ): Promise<Repository | null> {
    return this.appStore._completeOpenInDesktop(async () => {
      const { promise, repository } = this.appStore._clone(url, path, options)
      await this.selectRepository(repository)
      const success = await promise
      // TODO: this exit condition is not great, bob
      if (!success) {
        return null
      }

      const addedRepositories = await this.addRepositories([path])
      const addedRepository = addedRepositories[0]
      await this.selectRepository(addedRepository)

      return addedRepository
    })
  }

  /** Rename the branch to a new name. */
  public renameBranch(
    repository: Repository,
    branch: Branch,
    newName: string
  ): Promise<void> {
    return this.appStore._renameBranch(repository, branch, newName)
  }

  /**
   * Delete the branch. This will delete both the local branch and the remote
   * branch, and then check out the default branch.
   */
  public deleteBranch(
    repository: Repository,
    branch: Branch,
    includeRemote: boolean
  ): Promise<void> {
    return this.appStore._deleteBranch(repository, branch, includeRemote)
  }

  /** Discard the changes to the given files. */
  public discardChanges(
    repository: Repository,
    files: ReadonlyArray<WorkingDirectoryFileChange>
  ): Promise<void> {
    return this.appStore._discardChanges(repository, files)
  }

  /** Undo the given commit. */
  public undoCommit(repository: Repository, commit: Commit): Promise<void> {
    return this.appStore._undoCommit(repository, commit)
  }

  /** Revert the commit with the given SHA */
  public revertCommit(repository: Repository, commit: Commit): Promise<void> {
    return this.appStore._revertCommit(repository, commit)
  }

  /**
   * Set the width of the repository sidebar to the given
   * value. This affects the changes and history sidebar
   * as well as the first toolbar section which contains
   * repo selection on all platforms and repo selection and
   * app menu on Windows.
   */
  public setSidebarWidth(width: number): Promise<void> {
    return this.appStore._setSidebarWidth(width)
  }

  /**
   * Set the update banner's visibility
   */
  public setUpdateBannerVisibility(isVisible: boolean) {
    return this.appStore._setUpdateBannerVisibility(isVisible)
  }

  /**
   * Set the divering branch notification banner's visibility
   */
  public setDivergingBranchBannerVisibility(isVisible: boolean) {
    return this.appStore._setDivergingBranchBannerVisibility(isVisible)
  }

  /**
   * Reset the width of the repository sidebar to its default
   * value. This affects the changes and history sidebar
   * as well as the first toolbar section which contains
   * repo selection on all platforms and repo selection and
   * app menu on Windows.
   */
  public resetSidebarWidth(): Promise<void> {
    return this.appStore._resetSidebarWidth()
  }

  /**
   * Set the width of the commit summary column in the
   * history view to the given value.
   */
  public setCommitSummaryWidth(width: number): Promise<void> {
    return this.appStore._setCommitSummaryWidth(width)
  }

  /**
   * Reset the width of the commit summary column in the
   * history view to its default value.
   */
  public resetCommitSummaryWidth(): Promise<void> {
    return this.appStore._resetCommitSummaryWidth()
  }

  /** Update the repository's issues from GitHub. */
  public refreshIssues(repository: GitHubRepository): Promise<void> {
    return this.appStore._refreshIssues(repository)
  }

  /** End the Welcome flow. */
  public endWelcomeFlow(): Promise<void> {
    return this.appStore._endWelcomeFlow()
  }

  /**
   * Set the commit summary and description for a work-in-progress
   * commit in the changes view for a particular repository.
   */
  public setCommitMessage(
    repository: Repository,
    message: ICommitMessage | null
  ): Promise<void> {
    return this.appStore._setCommitMessage(repository, message)
  }

  /** Add the account to the app. */
  public addAccount(account: Account): Promise<void> {
    return this.appStore._addAccount(account)
  }

  /** Remove the given account from the app. */
  public removeAccount(account: Account): Promise<void> {
    return this.appStore._removeAccount(account)
  }

  /**
   * Ask the dispatcher to apply a transformation function to the current
   * state of the application menu.
   *
   * Since the dispatcher is asynchronous it's possible for components
   * utilizing the menu state to have an out-of-date view of the state
   * of the app menu which is why they're not allowed to transform it
   * directly.
   *
   * To work around potential race conditions consumers instead pass a
   * delegate which receives the updated application menu and allows
   * them to perform the necessary state transitions. The AppMenu instance
   * is itself immutable but does offer transformation methods and in
   * order for the state to be properly updated the delegate _must_ return
   * the latest transformed instance of the AppMenu.
   */
  public setAppMenuState(update: (appMenu: AppMenu) => AppMenu): Promise<void> {
    return this.appStore._setAppMenuState(update)
  }

  /**
   * Tell the main process to execute (i.e. simulate a click of) the given menu item.
   */
  public executeMenuItem(item: ExecutableMenuItem): Promise<void> {
    executeMenuItem(item)
    return Promise.resolve()
  }

  /**
   * Set whether or not to to add a highlight class to the app menu toolbar icon.
   * Used to highlight the button when the Alt key is pressed.
   *
   * Only applicable on non-macOS platforms.
   */
  public setAccessKeyHighlightState(highlight: boolean): Promise<void> {
    return this.appStore._setAccessKeyHighlightState(highlight)
  }

  /** Merge the named branch into the current branch. */
  public mergeBranch(repository: Repository, branch: string): Promise<void> {
    return this.appStore._mergeBranch(repository, branch)
  }

  /** Record the given launch stats. */
  public recordLaunchStats(stats: ILaunchStats): Promise<void> {
    return this.appStore._recordLaunchStats(stats)
  }

  /** Report any stats if needed. */
  public reportStats(): Promise<void> {
    return this.appStore._reportStats()
  }

  /** Changes the URL for the remote that matches the given name  */
  public setRemoteURL(
    repository: Repository,
    name: string,
    url: string
  ): Promise<void> {
    return this.appStore._setRemoteURL(repository, name, url)
  }

  /** Open the URL in a browser */
  public openInBrowser(url: string): Promise<boolean> {
    return this.appStore._openInBrowser(url)
  }

  /** Add the pattern to the repository's gitignore. */
  public ignore(
    repository: Repository,
    pattern: string | string[]
  ): Promise<void> {
    return this.appStore._ignore(repository, pattern)
  }

  /** Opens a Git-enabled terminal setting the working directory to the repository path */
  public async openShell(
    path: string,
    ignoreWarning: boolean = false
  ): Promise<void> {
    const gitFound = await isGitOnPath()
    if (gitFound || ignoreWarning) {
      this.appStore._openShell(path)
    } else {
      this.appStore._showPopup({ type: PopupType.InstallGit, path })
    }
  }

  /**
   * Opens a path in the external editor selected by the user.
   */
  public async openInExternalEditor(fullPath: string): Promise<void> {
    return this.appStore._openInExternalEditor(fullPath)
  }

  /**
   * Persist the given content to the repository's root .gitignore.
   *
   * If the repository root doesn't contain a .gitignore file one
   * will be created, otherwise the current file will be overwritten.
   */
  public async saveGitIgnore(
    repository: Repository,
    text: string
  ): Promise<void> {
    await this.appStore._saveGitIgnore(repository, text)
    await this.appStore._refreshRepository(repository)
  }

  /**
   * Read the contents of the repository's .gitignore.
   *
   * Returns a promise which will either be rejected or resolved
   * with the contents of the file. If there's no .gitignore file
   * in the repository root the promise will resolve with null.
   */
  public async readGitIgnore(repository: Repository): Promise<string | null> {
    return this.appStore._readGitIgnore(repository)
  }

  /** Set whether the user has opted out of stats reporting. */
  public setStatsOptOut(optOut: boolean): Promise<void> {
    return this.appStore.setStatsOptOut(optOut)
  }

  /**
   * Clear any in-flight sign in state and return to the
   * initial (no sign-in) state.
   */
  public resetSignInState(): Promise<void> {
    return this.appStore._resetSignInState()
  }

  /**
   * Initiate a sign in flow for github.com. This will put the store
   * in the Authentication step ready to receive user credentials.
   */
  public beginDotComSignIn(): Promise<void> {
    return this.appStore._beginDotComSignIn()
  }

  /**
   * Initiate a sign in flow for a GitHub Enterprise instance. This will
   * put the store in the EndpointEntry step ready to receive the url
   * to the enterprise instance.
   */
  public beginEnterpriseSignIn(): Promise<void> {
    return this.appStore._beginEnterpriseSignIn()
  }

  /**
   * Attempt to advance from the EndpointEntry step with the given endpoint
   * url. This method must only be called when the store is in the authentication
   * step or an error will be thrown.
   *
   * The provided endpoint url will be validated for syntactic correctness as
   * well as connectivity before the promise resolves. If the endpoint url is
   * invalid or the host can't be reached the promise will be rejected and the
   * sign in state updated with an error to be presented to the user.
   *
   * If validation is successful the store will advance to the authentication
   * step.
   */
  public setSignInEndpoint(url: string): Promise<void> {
    return this.appStore._setSignInEndpoint(url)
  }

  /**
   * Attempt to advance from the authentication step using a username
   * and password. This method must only be called when the store is
   * in the authentication step or an error will be thrown. If the
   * provided credentials are valid the store will either advance to
   * the Success step or to the TwoFactorAuthentication step if the
   * user has enabled two factor authentication.
   *
   * If an error occurs during sign in (such as invalid credentials)
   * the authentication state will be updated with that error so that
   * the responsible component can present it to the user.
   */
  public setSignInCredentials(
    username: string,
    password: string
  ): Promise<void> {
    return this.appStore._setSignInCredentials(username, password)
  }

  /**
   * Initiate an OAuth sign in using the system configured browser.
   * This method must only be called when the store is in the authentication
   * step or an error will be thrown.
   *
   * The promise returned will only resolve once the user has successfully
   * authenticated. If the user terminates the sign-in process by closing
   * their browser before the protocol handler is invoked, by denying the
   * protocol handler to execute or by providing the wrong credentials
   * this promise will never complete.
   */
  public requestBrowserAuthentication(): Promise<void> {
    return this.appStore._requestBrowserAuthentication()
  }

  /**
   * Attempt to complete the sign in flow with the given OTP token.\
   * This method must only be called when the store is in the
   * TwoFactorAuthentication step or an error will be thrown.
   *
   * If the provided token is valid the store will advance to
   * the Success step.
   *
   * If an error occurs during sign in (such as invalid credentials)
   * the authentication state will be updated with that error so that
   * the responsible component can present it to the user.
   */
  public setSignInOTP(otp: string): Promise<void> {
    return this.appStore._setSignInOTP(otp)
  }

  /**
   * Launch a sign in dialog for authenticating a user with
   * GitHub.com.
   */
  public async showDotComSignInDialog(): Promise<void> {
    await this.appStore._beginDotComSignIn()
    await this.appStore._showPopup({ type: PopupType.SignIn })
  }

  /**
   * Launch a sign in dialog for authenticating a user with
   * a GitHub Enterprise instance.
   */
  public async showEnterpriseSignInDialog(): Promise<void> {
    await this.appStore._beginEnterpriseSignIn()
    await this.appStore._showPopup({ type: PopupType.SignIn })
  }

  /**
   * Register a new error handler.
   *
   * Error handlers are called in order starting with the most recently
   * registered handler. The error which the returned {Promise} resolves to is
   * passed to the next handler, etc. If the handler's {Promise} resolves to
   * null, error propagation is halted.
   */
  public registerErrorHandler(handler: ErrorHandler): Disposable {
    this.errorHandlers.push(handler)

    return new Disposable(() => {
      const i = this.errorHandlers.indexOf(handler)
      if (i >= 0) {
        this.errorHandlers.splice(i, 1)
      }
    })
  }

  /**
   * Update the location of an existing repository and clear the missing flag.
   */
  public async relocateRepository(repository: Repository): Promise<void> {
    const directories = remote.dialog.showOpenDialog({
      properties: ['openDirectory'],
    })

    if (directories && directories.length > 0) {
      const newPath = directories[0]
      await this.updateRepositoryPath(repository, newPath)
    }
  }

  /** Update the repository's path. */
  private async updateRepositoryPath(
    repository: Repository,
    path: string
  ): Promise<void> {
    await this.appStore._updateRepositoryPath(repository, path)
  }

  public async setAppFocusState(isFocused: boolean): Promise<void> {
    await this.appStore._setAppFocusState(isFocused)
  }

  public async dispatchURLAction(action: URLActionType): Promise<void> {
    switch (action.name) {
      case 'oauth':
        try {
          log.info(`[Dispatcher] requesting authenticated user`)
          const user = await requestAuthenticatedUser(action.code)
          if (user) {
            resolveOAuthRequest(user)
          } else {
            rejectOAuthRequest(new Error('Unable to fetch authenticated user.'))
          }
        } catch (e) {
          rejectOAuthRequest(e)
        }

        if (__DARWIN__) {
          // workaround for user reports that the application doesn't receive focus
          // after completing the OAuth signin in the browser
          const window = remote.getCurrentWindow()
          if (!window.isFocused()) {
            log.info(
              `refocusing the main window after the OAuth flow is completed`
            )
            window.focus()
          }
        }
        break

      case 'open-repository-from-url':
        const { pr, url, branch } = action
        // a forked PR will provide both these values, despite the branch not existing
        // in the repository - drop the branch argument in this case so a clone will
        // checkout the default branch when it clones
        const branchToClone = pr && branch ? null : branch || null
        const repository = await this.openRepository(url, branchToClone)
        if (repository) {
          this.handleCloneInDesktopOptions(repository, action)
        } else {
          log.warn(
            `Open Repository from URL failed, did not find repository: ${url} - payload: ${JSON.stringify(
              action
            )}`
          )
        }
        break

      case 'open-repository-from-path':
        // user may accidentally provide a folder within the repository
        // this ensures we use the repository root, if it is actually a repository
        // otherwise we consider it an untracked repository
        const path = (await validatedRepositoryPath(action.path)) || action.path
        const state = this.appStore.getState()
        let existingRepository = matchExistingRepository(
          state.repositories,
          path
        )

        // in case this is valid git repository, there is no need to ask
        // user for confirmation and it can be added automatically
        if (existingRepository == null) {
          const isRepository = await isGitRepository(path)
          if (isRepository) {
            const addedRepositories = await this.addRepositories([path])
            existingRepository = addedRepositories[0]
          }
        }

        if (existingRepository) {
          await this.selectRepository(existingRepository)
        } else {
          await this.showPopup({
            type: PopupType.AddRepository,
            path,
          })
        }
        break

      default:
        const unknownAction: IUnknownAction = action
        log.warn(
          `Unknown URL action: ${
            unknownAction.name
          } - payload: ${JSON.stringify(unknownAction)}`
        )
    }
  }

  /**
   * Sets the user's preference so that confirmation to remove repo is not asked
   */
  public setConfirmRepoRemovalSetting(value: boolean): Promise<void> {
    return this.appStore._setConfirmRepositoryRemovalSetting(value)
  }

  /**
   * Sets the user's preference so that confirmation to discard changes is not asked
   */
  public setConfirmDiscardChangesSetting(value: boolean): Promise<void> {
    return this.appStore._setConfirmDiscardChangesSetting(value)
  }

  /**
   * Sets the user's preference for an external program to open repositories in.
   */
  public setExternalEditor(editor: ExternalEditor): Promise<void> {
    return this.appStore._setExternalEditor(editor)
  }

  /**
   * Sets the user's preferred shell.
   */
  public setShell(shell: Shell): Promise<void> {
    return this.appStore._setShell(shell)
  }

  private async handleCloneInDesktopOptions(
    repository: Repository,
    action: IOpenRepositoryFromURLAction
  ): Promise<void> {
    const { filepath, pr, branch } = action

    if (pr != null && branch != null) {
      // we need to refetch for a forked PR and check that out
      await this.fetchRefspec(repository, `pull/${pr}/head:${branch}`)
    }

    if (pr == null && branch != null) {
      const state = this.appStore.getRepositoryState(repository)
      const branches = state.branchesState.allBranches

      // I don't want to invoke Git functionality from the dispatcher, which
      // would help by using getDefaultRemote here to get the definitive ref,
      // so this falls back to finding any remote branch matching the name
      // received from the "Clone in Desktop" action
      const localBranch =
        branches.find(b => b.upstreamWithoutRemote === branch) || null

      if (localBranch == null) {
        await this.fetch(repository, FetchType.BackgroundTask)
      }
    }

    if (branch != null) {
      await this.checkoutBranch(repository, branch)
    }

    if (filepath != null) {
      const fullPath = Path.join(repository.path, filepath)
      // because Windows uses different path separators here
      const normalized = Path.normalize(fullPath)
      shell.showItemInFolder(normalized)
    }
  }

  private async openRepository(
    url: string,
    branch: string | null
  ): Promise<Repository | null> {
    const state = this.appStore.getState()
    const repositories = state.repositories
    const existingRepository = repositories.find(r => {
      if (r instanceof Repository) {
        const gitHubRepository = r.gitHubRepository
        if (!gitHubRepository) {
          return false
        }
        return gitHubRepository.cloneURL === url
      } else {
        return false
      }
    })

    if (existingRepository) {
      const repo = await this.selectRepository(existingRepository)
      if (!repo || !branch) {
        return repo
      }

      return this.checkoutBranch(repo, branch)
    } else {
      return this.appStore._startOpenInDesktop(() => {
        this.changeCloneRepositoriesTab(CloneRepositoryTab.Generic)
        this.showPopup({
          type: PopupType.CloneRepository,
          initialURL: url,
        })
      })
    }
  }

  /**
   * Install the CLI tool.
   *
   * This is used only on macOS.
   */
  public async installCLI() {
    try {
      await installCLI()

      this.showPopup({ type: PopupType.CLIInstalled })
    } catch (e) {
      log.error('Error installing CLI', e)

      this.postError(e)
    }
  }

  /** Prompt the user to authenticate for a generic git server. */
  public promptForGenericGitAuthentication(
    repository: Repository | CloningRepository,
    retry: RetryAction
  ): Promise<void> {
    return this.appStore.promptForGenericGitAuthentication(repository, retry)
  }

  /** Save the generic git credentials. */
  public async saveGenericGitCredentials(
    hostname: string,
    username: string,
    password: string
  ): Promise<void> {
    log.info(`storing generic credentials for '${hostname}' and '${username}'`)
    setGenericUsername(hostname, username)

    try {
      await setGenericPassword(hostname, username, password)
    } catch (e) {
      log.error(
        `Error saving generic git credentials: ${username}@${hostname}`,
        e
      )

      this.postError(e)
    }
  }

  /** Perform the given retry action. */
  public async performRetry(retryAction: RetryAction): Promise<void> {
    switch (retryAction.type) {
      case RetryActionType.Push:
        return this.push(retryAction.repository)

      case RetryActionType.Pull:
        return this.pull(retryAction.repository)

      case RetryActionType.Fetch:
        return this.fetch(retryAction.repository, FetchType.UserInitiatedTask)

      case RetryActionType.Clone:
        await this.clone(retryAction.url, retryAction.path, retryAction.options)
        break

      default:
        return assertNever(retryAction, `Unknown retry action: ${retryAction}`)
    }
  }

  /** Change the selected image diff type. */
  public changeImageDiffType(type: ImageDiffType): Promise<void> {
    return this.appStore._changeImageDiffType(type)
  }

  /** Install the global Git LFS filters. */
  public installGlobalLFSFilters(force: boolean): Promise<void> {
    return this.appStore._installGlobalLFSFilters(force)
  }

  /** Install the LFS filters */
  public installLFSHooks(
    repositories: ReadonlyArray<Repository>
  ): Promise<void> {
    return this.appStore._installLFSHooks(repositories)
  }

  /** Change the selected Clone Repository tab. */
  public changeCloneRepositoriesTab(tab: CloneRepositoryTab): Promise<void> {
    return this.appStore._changeCloneRepositoriesTab(tab)
  }

  /** Open the merge tool for the given file. */
  public openMergeTool(repository: Repository, path: string): Promise<void> {
    return this.appStore._openMergeTool(repository, path)
  }

  /** Change the selected Branches foldout tab. */
  public changeBranchesTab(tab: BranchesTab): Promise<void> {
    return this.appStore._changeBranchesTab(tab)
  }

  /**
   * Open the Create Pull Request page on GitHub after verifying ahead/behind.
   *
   * Note that this method will present the user with a dialog in case the
   * current branch in the repository is ahead or behind the remote.
   * The dialog lets the user choose whether get in sync with the remote
   * or open the PR anyway. This is distinct from the
   * openCreatePullRequestInBrowser method which immediately opens the
   * create pull request page without showing a dialog.
   */
  public createPullRequest(repository: Repository): Promise<void> {
    return this.appStore._createPullRequest(repository)
  }

  /**
   * Show the current pull request on github.com
   */
  public showPullRequest(repository: Repository): Promise<void> {
    return this.appStore._showPullRequest(repository)
  }

  /**
   * Immediately open the Create Pull Request page on GitHub.
   *
   * See the createPullRequest method for more details.
   */
  public openCreatePullRequestInBrowser(
    repository: Repository,
    branch: Branch
  ): Promise<void> {
    return this.appStore._openCreatePullRequestInBrowser(repository, branch)
  }

  /**
   * Update the existing `upstream` remote to point to the repository's parent.
   */
  public updateExistingUpstreamRemote(repository: Repository): Promise<void> {
    return this.appStore._updateExistingUpstreamRemote(repository)
  }

  /** Ignore the existing `upstream` remote. */
  public ignoreExistingUpstreamRemote(repository: Repository): Promise<void> {
    return this.appStore._ignoreExistingUpstreamRemote(repository)
  }

  /** Checks out a PR whose ref exists locally or in a forked repo. */
  public async checkoutPullRequest(
    repository: Repository,
    pullRequest: PullRequest
  ): Promise<void> {
    return this.appStore._checkoutPullRequest(repository, pullRequest)
  }

  /**
   * Set whether the user has chosen to hide or show the
   * co-authors field in the commit message component
   *
   * @param repository Co-author settings are per-repository
   */
  public setShowCoAuthoredBy(
    repository: Repository,
    showCoAuthoredBy: boolean
  ) {
    return this.appStore._setShowCoAuthoredBy(repository, showCoAuthoredBy)
  }

  /**
   * Update the per-repository co-authors list
   *
   * @param repository Co-author settings are per-repository
   * @param coAuthors  Zero or more authors
   */
  public setCoAuthors(
    repository: Repository,
    coAuthors: ReadonlyArray<IAuthor>
  ) {
    return this.appStore._setCoAuthors(repository, coAuthors)
  }

  /**
   * Initialze the compare state for the current repository.
   */
  public initializeCompare(
    repository: Repository,
    initialAction?: CompareAction
  ) {
    return this.appStore._initializeCompare(repository, initialAction)
  }

  /**
   * Update the compare state for the current repository
   */
  public executeCompare(repository: Repository, action: CompareAction) {
    return this.appStore._executeCompare(repository, action)
  }

  /** Update the compare form state for the current repository */
  public updateCompareForm<K extends keyof ICompareFormUpdate>(
    repository: Repository,
    newState: Pick<ICompareFormUpdate, K>
  ) {
    return this.appStore._updateCompareForm(repository, newState)
  }

  /**
   * Increments the `mergeIntoCurrentBranchMenuCount` metric
   */
  public recordMenuInitiatedMerge() {
    return this.appStore._recordMenuInitiatedMerge()
  }

  /**
   * Increments the `updateFromDefaultBranchMenuCount` metric
   */
  public recordMenuInitiatedUpdate() {
    return this.appStore._recordMenuInitiatedUpdate()
  }

  /**
   * Increments the `mergesInitiatedFromComparison` metric
   */
  public recordCompareInitiatedMerge() {
    return this.appStore._recordCompareInitiatedMerge()
  }

  /**
   * Set the application-wide theme
   */
  public setSelectedTheme(theme: ApplicationTheme) {
    return this.appStore._setSelectedTheme(theme)
  }

  /**
<<<<<<< HEAD
   * Increments either the `repoWithIndicatorClicked` or
   * the `repoWithoutIndicatorClicked` metric
   */
  public recordRepoClicked(repoHasIndicator: boolean) {
    return this.appStore._recordRepoClicked(repoHasIndicator)
=======
   * The number of times the user dismisses the diverged branch notification
   */
  public recordDivergingBranchBannerDismissal() {
    return this.appStore._recordDivergingBranchBannerDismissal()
>>>>>>> 02f12a51
  }
}<|MERGE_RESOLUTION|>--- conflicted
+++ resolved
@@ -1230,17 +1230,16 @@
   }
 
   /**
-<<<<<<< HEAD
    * Increments either the `repoWithIndicatorClicked` or
    * the `repoWithoutIndicatorClicked` metric
    */
   public recordRepoClicked(repoHasIndicator: boolean) {
     return this.appStore._recordRepoClicked(repoHasIndicator)
-=======
-   * The number of times the user dismisses the diverged branch notification
+  }
+
+  /** The number of times the user dismisses the diverged branch notification
    */
   public recordDivergingBranchBannerDismissal() {
     return this.appStore._recordDivergingBranchBannerDismissal()
->>>>>>> 02f12a51
   }
 }