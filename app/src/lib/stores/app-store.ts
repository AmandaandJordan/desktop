import { ipcRenderer, remote } from 'electron'
import {
  IRepositoryState,
  IHistoryState,
  IAppState,
  RepositorySectionTab,
  IChangesState,
  Popup,
  PopupType,
  Foldout,
  FoldoutType,
  IBranchesState,
  PossibleSelections,
  SelectionType,
  ICheckoutProgress,
  Progress,
  ImageDiffType,
  IRevertProgress,
  IFetchProgress,
  ICompareState,
  ComparisonView,
  CompareAction,
  CompareActionKind,
  IDisplayHistory,
  ICompareBranch,
  ICompareFormUpdate,
} from '../app-state'
import { Account } from '../../models/account'
import { Repository, ILocalRepositoryState } from '../../models/repository'
import { GitHubRepository } from '../../models/github-repository'
import {
  CommittedFileChange,
  WorkingDirectoryStatus,
  WorkingDirectoryFileChange,
} from '../../models/status'
import { DiffSelection, DiffSelectionType, DiffType } from '../../models/diff'
import {
  matchGitHubRepository,
  IMatchedGitHubRepository,
  repositoryMatchesRemote,
} from '../../lib/repository-matching'
import { API, getAccountForEndpoint, IAPIUser } from '../../lib/api'
import { caseInsensitiveCompare } from '../compare'
import { Branch, eligibleForFastForward } from '../../models/branch'
import { TipState } from '../../models/tip'
import { CloningRepository } from '../../models/cloning-repository'
import { Commit } from '../../models/commit'
import { ExternalEditor, getAvailableEditors, parse } from '../editors'
import { IGitHubUser } from '../databases/github-user-database'
import { shell } from '../app-shell'
import { assertNever, forceUnwrap } from '../fatal-error'
import { BackgroundFetcher } from './helpers/background-fetcher'
import { formatCommitMessage } from '../format-commit-message'
import { AppMenu, IMenu } from '../../models/app-menu'
import {
  getAppMenu,
  updatePreferredAppMenuItemLabels,
} from '../../ui/main-process-proxy'
import { merge } from '../merge'
import { getAppPath } from '../../ui/lib/app-proxy'
import { StatsStore, ILaunchStats } from '../stats'
import { hasShownWelcomeFlow, markWelcomeFlowComplete } from '../welcome'
import { WindowState, getWindowState } from '../window-state'
import { fatalError } from '../fatal-error'
import { updateMenuState } from '../menu-update'

import {
  getAuthorIdentity,
  pull as pullRepo,
  push as pushRepo,
  createBranch,
  renameBranch,
  deleteBranch,
  getCommitDiff,
  getWorkingDirectoryDiff,
  getChangedFiles,
  updateRef,
  addRemote,
  getBranchAheadBehind,
  createCommit,
  checkoutBranch,
  getDefaultRemote,
  formatAsLocalRef,
  getMergeBase,
  getRemotes,
  ITrailer,
  isCoAuthoredByTrailer,
  getAheadBehind,
} from '../git'

import { launchExternalEditor } from '../editors'
import { TypedBaseStore } from './base-store'
import {
  AccountsStore,
  RepositoriesStore,
  RepositorySettingsStore,
  PullRequestStore,
  SignInStore,
  IssuesStore,
  GitStore,
  ICommitMessage,
  EmojiStore,
  GitHubUserStore,
  CloningRepositoriesStore,
} from '../stores'
import { validatedRepositoryPath } from './helpers/validated-repository-path'
import { IGitAccount } from '../git/authentication'
import { getGenericHostname, getGenericUsername } from '../generic-git-auth'
import { RetryActionType, RetryAction } from '../retry-actions'
import { findEditorOrDefault } from '../editors'
import {
  Shell,
  parse as parseShell,
  Default as DefaultShell,
  findShellOrDefault,
  launchShell,
} from '../shells'
import {
  installGlobalLFSFilters,
  isUsingLFS,
  installLFSHooks,
} from '../git/lfs'
import { CloneRepositoryTab } from '../../models/clone-repository-tab'
import { getAccountForRepository } from '../get-account-for-repository'
import { BranchesTab } from '../../models/branches-tab'
import { Owner } from '../../models/owner'
import { PullRequest } from '../../models/pull-request'
import { PullRequestUpdater } from './helpers/pull-request-updater'
import * as QueryString from 'querystring'
import { IRemote, ForkedRemotePrefix } from '../../models/remote'
import { IAuthor } from '../../models/author'
import { ComparisonCache } from '../comparison-cache'
import { AheadBehindUpdater } from './helpers/ahead-behind-updater'
import { enableCompareSidebar } from '../feature-flag'
<<<<<<< HEAD
import { inferComparisonBranch } from './helpers/infer-comparison-branch'
import { ApplicationTheme, getThemeName } from '../../ui/lib/application-theme'
=======
import {
  ApplicationTheme,
  getPersistedTheme,
  setPersistedTheme,
} from '../../ui/lib/application-theme'
>>>>>>> 061fc8e2

/**
 * Enum used by fetch to determine if
 * a fetch was initiated by the backgroundFetcher
 */
export enum FetchType {
  BackgroundTask,
  UserInitiatedTask,
}

/**
 * As fast-forwarding local branches is proportional to the number of local
 * branches, and is run after every fetch/push/pull, this is skipped when the
 * number of eligible branches is greater than a given threshold.
 */
const FastForwardBranchesThreshold = 20

const LastSelectedRepositoryIDKey = 'last-selected-repository-id'

const defaultSidebarWidth: number = 250
const sidebarWidthConfigKey: string = 'sidebar-width'

const defaultCommitSummaryWidth: number = 250
const commitSummaryWidthConfigKey: string = 'commit-summary-width'

const confirmRepoRemovalDefault: boolean = true
const confirmDiscardChangesDefault: boolean = true
const confirmRepoRemovalKey: string = 'confirmRepoRemoval'
const confirmDiscardChangesKey: string = 'confirmDiscardChanges'

const externalEditorKey: string = 'externalEditor'

const imageDiffTypeDefault = ImageDiffType.TwoUp
const imageDiffTypeKey = 'image-diff-type'

const shellKey = 'shell'

// background fetching should not occur more than once every two minutes
const BackgroundFetchMinimumInterval = 2 * 60 * 1000

export class AppStore extends TypedBaseStore<IAppState> {
  private accounts: ReadonlyArray<Account> = new Array<Account>()
  private repositories: ReadonlyArray<Repository> = new Array<Repository>()

  private selectedRepository: Repository | CloningRepository | null = null

  /** The background fetcher for the currently selected repository. */
  private currentBackgroundFetcher: BackgroundFetcher | null = null

  /** The pull request updater for the currently selected repository */
  private currentPullRequestUpdater: PullRequestUpdater | null = null

  /** The ahead/behind updater or the currently selected repository */
  private currentAheadBehindUpdater: AheadBehindUpdater | null = null

  private repositoryState = new Map<string, IRepositoryState>()
  private showWelcomeFlow = false
  private currentPopup: Popup | null = null
  private currentFoldout: Foldout | null = null
  private errors: ReadonlyArray<Error> = new Array<Error>()
  private emitQueued = false

  /** GitStores keyed by their hash. */
  private readonly gitStores = new Map<string, GitStore>()
  private readonly repositorySettingsStores = new Map<
    string,
    RepositorySettingsStore
  >()

  private readonly localRepositoryStateLookup = new Map<
    number,
    ILocalRepositoryState
  >()
  public readonly gitHubUserStore: GitHubUserStore
  private readonly cloningRepositoriesStore: CloningRepositoriesStore
  private readonly emojiStore: EmojiStore
  private readonly _issuesStore: IssuesStore
  private readonly signInStore: SignInStore
  private readonly accountsStore: AccountsStore
  private readonly repositoriesStore: RepositoriesStore
  private readonly statsStore: StatsStore
  private readonly pullRequestStore: PullRequestStore

  /** The issues store for all repositories. */
  public get issuesStore(): IssuesStore {
    return this._issuesStore
  }

  /**
   * The Application menu as an AppMenu instance or null if
   * the main process has not yet provided the renderer with
   * a copy of the application menu structure.
   */
  private appMenu: AppMenu | null = null

  /**
   * Used to highlight access keys throughout the app when the
   * Alt key is pressed. Only applicable on non-macOS platforms.
   */
  private highlightAccessKeys: boolean = false

  /**
   * A value indicating whether or not the current application
   * window has focus.
   */
  private appIsFocused: boolean = false

  private sidebarWidth: number = defaultSidebarWidth
  private commitSummaryWidth: number = defaultCommitSummaryWidth
  private windowState: WindowState
  private windowZoomFactor: number = 1
  private isUpdateAvailableBannerVisible: boolean = false
  private confirmRepoRemoval: boolean = confirmRepoRemovalDefault
  private confirmDiscardChanges: boolean = confirmDiscardChangesDefault
  private imageDiffType: ImageDiffType = imageDiffTypeDefault

  private selectedExternalEditor?: ExternalEditor

  /** The user's preferred shell. */
  private selectedShell = DefaultShell

  /** The current repository filter text */
  private repositoryFilterText: string = ''

  /** The function to resolve the current Open in Desktop flow. */
  private resolveOpenInDesktop:
    | ((repository: Repository | null) => void)
    | null = null

  private selectedCloneRepositoryTab = CloneRepositoryTab.DotCom

  private selectedBranchesTab = BranchesTab.Branches
  private selectedTheme = ApplicationTheme.Light
  private isDivergingBranchBannerVisible = false

  public constructor(
    gitHubUserStore: GitHubUserStore,
    cloningRepositoriesStore: CloningRepositoriesStore,
    emojiStore: EmojiStore,
    issuesStore: IssuesStore,
    statsStore: StatsStore,
    signInStore: SignInStore,
    accountsStore: AccountsStore,
    repositoriesStore: RepositoriesStore,
    pullRequestStore: PullRequestStore
  ) {
    super()

    this.gitHubUserStore = gitHubUserStore
    this.cloningRepositoriesStore = cloningRepositoriesStore
    this.emojiStore = emojiStore
    this._issuesStore = issuesStore
    this.statsStore = statsStore
    this.signInStore = signInStore
    this.accountsStore = accountsStore
    this.repositoriesStore = repositoriesStore
    this.pullRequestStore = pullRequestStore
    this.showWelcomeFlow = !hasShownWelcomeFlow()

    const window = remote.getCurrentWindow()
    this.windowState = getWindowState(window)

    window.webContents.getZoomFactor(factor => {
      this.onWindowZoomFactorChanged(factor)
    })

    this.wireupIpcEventHandlers(window)
    this.wireupStoreEventHandlers()
    getAppMenu()
  }

  private wireupIpcEventHandlers(window: Electron.BrowserWindow) {
    ipcRenderer.on(
      'window-state-changed',
      (event: Electron.IpcMessageEvent, args: any[]) => {
        this.windowState = getWindowState(window)
        this.emitUpdate()
      }
    )

    ipcRenderer.on('zoom-factor-changed', (event: any, zoomFactor: number) => {
      this.onWindowZoomFactorChanged(zoomFactor)
    })

    ipcRenderer.on(
      'app-menu',
      (event: Electron.IpcMessageEvent, { menu }: { menu: IMenu }) => {
        this.setAppMenu(menu)
      }
    )
  }

  private wireupStoreEventHandlers() {
    this.gitHubUserStore.onDidUpdate(() => {
      this.emitUpdate()
    })

    this.cloningRepositoriesStore.onDidUpdate(() => {
      this.emitUpdate()
    })

    this.cloningRepositoriesStore.onDidError(e => this.emitError(e))

    this.signInStore.onDidAuthenticate(account => this._addAccount(account))
    this.signInStore.onDidUpdate(() => this.emitUpdate())
    this.signInStore.onDidError(error => this.emitError(error))

    this.accountsStore.onDidUpdate(async () => {
      const accounts = await this.accountsStore.getAll()
      this.accounts = accounts
      this.emitUpdate()
    })
    this.accountsStore.onDidError(error => this.emitError(error))

    this.repositoriesStore.onDidUpdate(async () => {
      const repositories = await this.repositoriesStore.getAll()
      this.repositories = repositories
      this.updateRepositorySelectionAfterRepositoriesChanged()
      this.emitUpdate()
    })

    this.pullRequestStore.onDidError(error => this.emitError(error))
    this.pullRequestStore.onDidUpdate(gitHubRepository =>
      this.onPullRequestStoreUpdated(gitHubRepository)
    )
  }

  /** Load the emoji from disk. */
  public loadEmoji() {
    const rootDir = getAppPath()
    this.emojiStore.read(rootDir).then(() => this.emitUpdate())
  }

  protected emitUpdate() {
    // If the window is hidden then we won't get an animation frame, but there
    // may still be work we wanna do in response to the state change. So
    // immediately emit the update.
    if (this.windowState === 'hidden') {
      this.emitUpdateNow()
      return
    }

    if (this.emitQueued) {
      return
    }

    this.emitQueued = true

    window.requestAnimationFrame(() => {
      this.emitUpdateNow()
    })
  }

  private emitUpdateNow() {
    this.emitQueued = false
    const state = this.getState()

    super.emitUpdate(state)
    updateMenuState(state, this.appMenu)
  }

  /**
   * Called when we have reason to suspect that the zoom factor
   * has changed. Note that this doesn't necessarily mean that it
   * has changed with regards to our internal state which is why
   * we double check before emitting an update.
   */
  private onWindowZoomFactorChanged(zoomFactor: number) {
    const current = this.windowZoomFactor
    this.windowZoomFactor = zoomFactor

    if (zoomFactor !== current) {
      this.emitUpdate()
    }
  }

  private getInitialRepositoryState(): IRepositoryState {
    return {
      historyState: {
        selection: {
          sha: null,
          file: null,
        },
        changedFiles: new Array<CommittedFileChange>(),
        history: new Array<string>(),
        diff: null,
      },
      changesState: {
        workingDirectory: WorkingDirectoryStatus.fromFiles(
          new Array<WorkingDirectoryFileChange>()
        ),
        selectedFileIDs: [],
        diff: null,
        contextualCommitMessage: null,
        commitMessage: null,
        coAuthors: [],
        showCoAuthoredBy: false,
      },
      selectedSection: RepositorySectionTab.Changes,
      branchesState: {
        tip: { kind: TipState.Unknown },
        defaultBranch: null,
        allBranches: new Array<Branch>(),
        recentBranches: new Array<Branch>(),
        openPullRequests: new Array<PullRequest>(),
        currentPullRequest: null,
        isLoadingPullRequests: false,
      },
      compareState: {
        formState: { kind: ComparisonView.None },
        showBranchList: false,
        filterText: '',
        commitSHAs: [],
        aheadBehindCache: new ComparisonCache(),
        allBranches: new Array<Branch>(),
        recentBranches: new Array<Branch>(),
        defaultBranch: null,
        inferredComparisonBranch: { branch: null, aheadBehind: null },
      },
      commitAuthor: null,
      gitHubUsers: new Map<string, IGitHubUser>(),
      commitLookup: new Map<string, Commit>(),
      localCommitSHAs: [],
      aheadBehind: null,
      remote: null,
      isPushPullFetchInProgress: false,
      isCommitting: false,
      lastFetched: null,
      checkoutProgress: null,
      pushPullFetchProgress: null,
      revertProgress: null,
    }
  }

  /** Get the state for the repository. */
  public getRepositoryState(repository: Repository): IRepositoryState {
    let state = this.repositoryState.get(repository.hash)
    if (state) {
      const gitHubUsers =
        this.gitHubUserStore.getUsersForRepository(repository) ||
        new Map<string, IGitHubUser>()
      return merge(state, { gitHubUsers })
    }

    state = this.getInitialRepositoryState()
    this.repositoryState.set(repository.hash, state)
    return state
  }

  private updateRepositoryState<K extends keyof IRepositoryState>(
    repository: Repository,
    fn: (state: IRepositoryState) => Pick<IRepositoryState, K>
  ) {
    const currentState = this.getRepositoryState(repository)
    const newValues = fn(currentState)
    this.repositoryState.set(repository.hash, merge(currentState, newValues))
  }

  private updateHistoryState<K extends keyof IHistoryState>(
    repository: Repository,
    fn: (historyState: IHistoryState) => Pick<IHistoryState, K>
  ) {
    this.updateRepositoryState(repository, state => {
      const historyState = state.historyState
      const newValues = fn(historyState)
      return { historyState: merge(historyState, newValues) }
    })
  }

  private updateCompareState<K extends keyof ICompareState>(
    repository: Repository,
    fn: (state: ICompareState) => Pick<ICompareState, K>
  ) {
    this.updateRepositoryState(repository, state => {
      const compareState = state.compareState
      const newValues = fn(compareState)

      return { compareState: merge(compareState, newValues) }
    })
  }

  private updateChangesState<K extends keyof IChangesState>(
    repository: Repository,
    fn: (changesState: IChangesState) => Pick<IChangesState, K>
  ) {
    this.updateRepositoryState(repository, state => {
      const changesState = state.changesState
      const newState = merge(changesState, fn(changesState))
      return { changesState: newState }
    })
  }

  private updateBranchesState<K extends keyof IBranchesState>(
    repository: Repository,
    fn: (branchesState: IBranchesState) => Pick<IBranchesState, K>
  ) {
    this.updateRepositoryState(repository, state => {
      const changesState = state.branchesState
      const newState = merge(changesState, fn(changesState))
      return { branchesState: newState }
    })
  }

  private getSelectedState(): PossibleSelections | null {
    const repository = this.selectedRepository
    if (!repository) {
      return null
    }

    if (repository instanceof CloningRepository) {
      const progress = this.cloningRepositoriesStore.getRepositoryState(
        repository
      )
      if (!progress) {
        return null
      }

      return {
        type: SelectionType.CloningRepository,
        repository,
        progress,
      }
    }

    if (repository.missing) {
      return {
        type: SelectionType.MissingRepository,
        repository,
      }
    }

    return {
      type: SelectionType.Repository,
      repository,
      state: this.getRepositoryState(repository),
    }
  }

  public getState(): IAppState {
    return {
      accounts: this.accounts,
      repositories: [
        ...this.repositories,
        ...this.cloningRepositoriesStore.repositories,
      ],
      localRepositoryStateLookup: this.localRepositoryStateLookup,
      windowState: this.windowState,
      windowZoomFactor: this.windowZoomFactor,
      appIsFocused: this.appIsFocused,
      selectedState: this.getSelectedState(),
      signInState: this.signInStore.getState(),
      currentPopup: this.currentPopup,
      currentFoldout: this.currentFoldout,
      errors: this.errors,
      showWelcomeFlow: this.showWelcomeFlow,
      emoji: this.emojiStore.emoji,
      sidebarWidth: this.sidebarWidth,
      commitSummaryWidth: this.commitSummaryWidth,
      appMenuState: this.appMenu ? this.appMenu.openMenus : [],
      titleBarStyle: this.showWelcomeFlow ? 'light' : 'dark',
      highlightAccessKeys: this.highlightAccessKeys,
      isUpdateAvailableBannerVisible: this.isUpdateAvailableBannerVisible,
      askForConfirmationOnRepositoryRemoval: this.confirmRepoRemoval,
      askForConfirmationOnDiscardChanges: this.confirmDiscardChanges,
      selectedExternalEditor: this.selectedExternalEditor,
      imageDiffType: this.imageDiffType,
      selectedShell: this.selectedShell,
      repositoryFilterText: this.repositoryFilterText,
      selectedCloneRepositoryTab: this.selectedCloneRepositoryTab,
      selectedBranchesTab: this.selectedBranchesTab,
      isDivergingBranchBannerVisible: this.isDivergingBranchBannerVisible,
      selectedTheme: this.selectedTheme,
    }
  }

  private onGitStoreUpdated(repository: Repository, gitStore: GitStore) {
    this.updateHistoryState(repository, state => ({
      history: gitStore.history,
    }))

    this.updateBranchesState(repository, state => ({
      tip: gitStore.tip,
      defaultBranch: gitStore.defaultBranch,
      allBranches: gitStore.allBranches,
      recentBranches: gitStore.recentBranches,
    }))

    this.updateChangesState(repository, state => ({
      commitMessage: gitStore.commitMessage,
      contextualCommitMessage: gitStore.contextualCommitMessage,
      showCoAuthoredBy: gitStore.showCoAuthoredBy,
      coAuthors: gitStore.coAuthors,
    }))

    this.updateRepositoryState(repository, state => ({
      commitLookup: gitStore.commitLookup,
      localCommitSHAs: gitStore.localCommitSHAs,
      aheadBehind: gitStore.aheadBehind,
      remote: gitStore.remote,
      lastFetched: gitStore.lastFetched,
    }))

    this.emitUpdate()
  }

  private removeGitStore(repository: Repository) {
    if (this.gitStores.has(repository.hash)) {
      this.gitStores.delete(repository.hash)
    }
  }

  private getGitStore(repository: Repository): GitStore {
    let gitStore = this.gitStores.get(repository.hash)
    if (!gitStore) {
      gitStore = new GitStore(repository, shell)
      gitStore.onDidUpdate(() => this.onGitStoreUpdated(repository, gitStore!))
      gitStore.onDidLoadNewCommits(commits =>
        this.loadAndCacheUsers(repository, this.accounts, commits)
      )
      gitStore.onDidError(error => this.emitError(error))

      this.gitStores.set(repository.hash, gitStore)
    }

    return gitStore
  }

  private removeRepositorySettingsStore(repository: Repository) {
    const key = repository.hash

    if (this.repositorySettingsStores.has(key)) {
      this.repositorySettingsStores.delete(key)
    }
  }

  private getRepositorySettingsStore(
    repository: Repository
  ): RepositorySettingsStore {
    let store = this.repositorySettingsStores.get(repository.hash)

    if (store == null) {
      store = new RepositorySettingsStore(repository)

      store.onDidError(error => this.emitError(error))

      this.repositorySettingsStores.set(repository.hash, store)
    }

    return store
  }

  /** This shouldn't be called directly. See `Dispatcher`. */
  public async _loadHistory(repository: Repository): Promise<void> {
    const gitStore = this.getGitStore(repository)
    await gitStore.loadHistory()

    const state = this.getRepositoryState(repository).historyState
    let newSelection = state.selection
    const history = state.history
    const selectedSHA = state.selection.sha
    if (selectedSHA) {
      const index = history.findIndex(sha => sha === selectedSHA)
      // Our selected SHA disappeared, so clear the selection.
      if (index < 0) {
        newSelection = {
          sha: null,
          file: null,
        }
      }
    }

    if (!newSelection.sha && history.length > 0) {
      this._changeHistoryCommitSelection(repository, history[0])
      this._loadChangedFilesForCurrentSelection(repository)
    }

    this.emitUpdate()
  }

  private startAheadBehindUpdater(repository: Repository) {
    if (this.currentAheadBehindUpdater != null) {
      fatalError(
        `An ahead/behind updater is already active and cannot start updating on ${
          repository.name
        }`
      )

      return
    }

    const updater = new AheadBehindUpdater(repository, aheadBehindCache => {
      this.updateCompareState(repository, state => ({
        aheadBehindCache,
      }))
      this.emitUpdate()
    })

    this.currentAheadBehindUpdater = updater

    this.currentAheadBehindUpdater.start()
  }

  private stopAheadBehindUpdate() {
    const updater = this.currentAheadBehindUpdater

    if (updater != null) {
      updater.stop()
      this.currentAheadBehindUpdater = null
    }
  }

  /** This shouldn't be called directly. See `Dispatcher`. */
  public async _initializeCompare(
    repository: Repository,
    initialAction?: CompareAction
  ) {
    log.debug('[AppStore] initializing compare state')

    const state = this.getRepositoryState(repository)

    const { branchesState, compareState }= state
    const { tip, currentPullRequest } = branchesState
    const currentBranch = tip.kind === TipState.Valid ? tip.branch : null

    const allBranches =
      currentBranch != null
        ? branchesState.allBranches.filter(b => b.name !== currentBranch.name)
        : branchesState.allBranches
    const recentBranches = currentBranch
      ? branchesState.recentBranches.filter(b => b.name !== currentBranch.name)
      : branchesState.recentBranches

    const cachedDefaultBranch = branchesState.defaultBranch

    // only include the default branch when comparing if the user is not on the default branch
    // and it also exists in the repository
    const defaultBranch =
      currentBranch != null &&
      cachedDefaultBranch != null &&
      currentBranch.name !== cachedDefaultBranch.name
        ? cachedDefaultBranch
        : null

    const inferredBranch = await inferComparisonBranch(
      repository,
      allBranches,
      currentPullRequest,
      currentBranch,
      getRemotes,
      getAheadBehind
    )

    const aheadBehindOfInferredBranch =
      inferredBranch !== null &&
      tip.kind === TipState.Valid
        ? compareState.aheadBehindCache.get(tip.branch.tip.sha, inferredBranch.tip.sha)
        : null

    const prevInferredBranchState = state.compareState.inferredComparisonBranch

    this.updateCompareState(repository, state => ({
      allBranches,
      recentBranches,
      defaultBranch,
      inferredComparisonBranch: {
        branch: inferredBranch,
        aheadBehind: aheadBehindOfInferredBranch,
      },
    }))

    // we only want to show the banner when the the number
    // commits behind has changed since the last it was visible
    if (
      inferComparisonBranch !== null &&
      aheadBehindOfInferredBranch !== null &&
      aheadBehindOfInferredBranch.behind > 0
    ) {
      if (
        prevInferredBranchState.aheadBehind === null ||
        prevInferredBranchState.aheadBehind.behind !==
          aheadBehindOfInferredBranch.behind
      ) {
        this._setDivergingBranchBannerVisibility(true)
      }
    } else if (inferComparisonBranch !== null || aheadBehindOfInferredBranch === null) {
      this._setDivergingBranchBannerVisibility(false)
    }

    const cachedState = compareState.formState
    const action =
      initialAction != null ? initialAction : getInitialAction(cachedState)
    this._executeCompare(repository, action)

    if (currentBranch != null && this.currentAheadBehindUpdater != null) {
      this.currentAheadBehindUpdater.schedule(currentBranch, allBranches)
    }
  }

  /** This shouldn't be called directly. See `Dispatcher`. */
  public async _executeCompare(
    repository: Repository,
    action: CompareAction
  ): Promise<void> {
    const gitStore = this.getGitStore(repository)
    const kind = action.kind

    if (action.kind === CompareActionKind.History) {
      await gitStore.loadHistory()

      const repoState = this.getRepositoryState(repository).historyState
      const commits = repoState.history

      this.updateCompareState(repository, state => ({
        formState: {
          kind: ComparisonView.None,
        },
        commitSHAs: commits,
      }))
      return this.emitUpdate()
    } else if (action.kind === CompareActionKind.Branch) {
      const comparisonBranch = action.branch
      const compare = await gitStore.getCompareCommits(
        comparisonBranch,
        action.mode
      )

      this.statsStore.recordBranchComparison()
      const { branchesState } = this.getRepositoryState(repository)

      if (
        branchesState.defaultBranch !== null &&
        comparisonBranch.name === branchesState.defaultBranch.name
      ) {
        this.statsStore.recordDefaultBranchComparison()
      }

      if (compare !== null) {
        const { ahead, behind } = compare
        const aheadBehind = { ahead, behind }

        this.updateCompareState(repository, s => ({
          formState: {
            comparisonBranch,
            kind: action.mode,
            aheadBehind,
          },
          commitSHAs: compare.commits.map(commit => commit.sha),
        }))

        const tip = gitStore.tip

        let currentSha: string | null = null

        if (tip.kind === TipState.Valid) {
          currentSha = tip.branch.tip.sha
        } else if (tip.kind === TipState.Detached) {
          currentSha = tip.currentSha
        }

        if (this.currentAheadBehindUpdater != null && currentSha != null) {
          const from =
            action.mode === ComparisonView.Ahead
              ? comparisonBranch.tip.sha
              : currentSha
          const to =
            action.mode === ComparisonView.Ahead
              ? currentSha
              : comparisonBranch.tip.sha

          this.currentAheadBehindUpdater.insert(from, to, aheadBehind)
        }

        return this.emitUpdate()
      }
    } else {
      return assertNever(action, `Unknown action: ${kind}`)
    }
  }

  /** This shouldn't be called directly. See `Dispatcher`. */
  public _updateCompareForm<K extends keyof ICompareFormUpdate>(
    repository: Repository,
    newState: Pick<ICompareFormUpdate, K>
  ) {
    this.updateCompareState(repository, state => {
      return merge(state, newState)
    })

    this.emitUpdate()
  }

  /** This shouldn't be called directly. See `Dispatcher`. */
  public _loadNextHistoryBatch(repository: Repository): Promise<void> {
    const gitStore = this.getGitStore(repository)
    return gitStore.loadNextHistoryBatch()
  }

  /** This shouldn't be called directly. See `Dispatcher`. */
  public async _loadChangedFilesForCurrentSelection(
    repository: Repository
  ): Promise<void> {
    const state = this.getRepositoryState(repository)
    const selection = state.historyState.selection
    const currentSHA = selection.sha
    if (!currentSHA) {
      return
    }

    const gitStore = this.getGitStore(repository)
    const changedFiles = await gitStore.performFailableOperation(() =>
      getChangedFiles(repository, currentSHA)
    )
    if (!changedFiles) {
      return
    }

    // The selection could have changed between when we started loading the
    // changed files and we finished. We might wanna store the changed files per
    // SHA/path.
    if (currentSHA !== state.historyState.selection.sha) {
      return
    }

    // if we're selecting a commit for the first time, we should select the
    // first file in the commit and render the diff immediately

    const noFileSelected = selection.file === null

    const firstFileOrDefault =
      noFileSelected && changedFiles.length ? changedFiles[0] : selection.file

    const selectionOrFirstFile = {
      file: firstFileOrDefault,
      sha: selection.sha,
    }

    this.updateHistoryState(repository, state => ({ changedFiles }))

    this.emitUpdate()

    if (selectionOrFirstFile.file) {
      this._changeHistoryFileSelection(repository, selectionOrFirstFile.file)
    }
  }

  /** This shouldn't be called directly. See `Dispatcher`. */
  public async _changeHistoryCommitSelection(
    repository: Repository,
    sha: string
  ): Promise<void> {
    this.updateHistoryState(repository, state => {
      const commitChanged = state.selection.sha !== sha
      const changedFiles = commitChanged
        ? new Array<CommittedFileChange>()
        : state.changedFiles
      const file = commitChanged ? null : state.selection.file
      const selection = { sha, file }
      const diff = null

      return { selection, changedFiles, diff }
    })
    this.emitUpdate()
  }

  /** This shouldn't be called directly. See `Dispatcher`. */
  public async _setRepositoryFilterText(text: string): Promise<void> {
    this.repositoryFilterText = text
    this.emitUpdate()
  }

  /** This shouldn't be called directly. See `Dispatcher`. */
  public async _changeHistoryFileSelection(
    repository: Repository,
    file: CommittedFileChange
  ): Promise<void> {
    this.updateHistoryState(repository, state => {
      const selection = { sha: state.selection.sha, file }
      const diff = null
      return { selection, diff }
    })
    this.emitUpdate()

    const stateBeforeLoad = this.getRepositoryState(repository)
    const sha = stateBeforeLoad.historyState.selection.sha

    if (!sha) {
      if (__DEV__) {
        throw new Error(
          "No currently selected sha yet we've been asked to switch file selection"
        )
      } else {
        return
      }
    }

    const diff = await getCommitDiff(repository, file, sha)

    const stateAfterLoad = this.getRepositoryState(repository)

    // A whole bunch of things could have happened since we initiated the diff load
    if (
      stateAfterLoad.historyState.selection.sha !==
      stateBeforeLoad.historyState.selection.sha
    ) {
      return
    }
    if (!stateAfterLoad.historyState.selection.file) {
      return
    }
    if (stateAfterLoad.historyState.selection.file.id !== file.id) {
      return
    }

    this.updateHistoryState(repository, state => {
      const selection = { sha: state.selection.sha, file }
      return { selection, diff }
    })

    this.emitUpdate()
  }

  /** This shouldn't be called directly. See `Dispatcher`. */
  public async _selectRepository(
    repository: Repository | CloningRepository | null
  ): Promise<Repository | null> {
    const previouslySelectedRepository = this.selectedRepository

    this.selectedRepository = repository

    this.emitUpdate()
    this.stopBackgroundFetching()
    this.stopPullRequestUpdater()

    if (repository == null) {
      return Promise.resolve(null)
    }

    if (!(repository instanceof Repository)) {
      return Promise.resolve(null)
    }

    localStorage.setItem(LastSelectedRepositoryIDKey, repository.id.toString())

    if (repository.missing) {
      // as the repository is no longer found on disk, cleaning this up
      // ensures we don't accidentally run any Git operations against the
      // wrong location if the user then relocates the `.git` folder elsewhere
      this.removeGitStore(repository)
      this.removeRepositorySettingsStore(repository)
      return Promise.resolve(null)
    }

    this._refreshRepository(repository)

    const gitHubRepository = repository.gitHubRepository

    if (gitHubRepository != null) {
      this._refreshIssues(gitHubRepository)
      this.loadPullRequests(repository, async () => {
        const promiseForPRs = this.pullRequestStore.fetchPullRequestsFromCache(
          gitHubRepository
        )
        const isLoading = this.pullRequestStore.isFetchingPullRequests(
          gitHubRepository
        )

        const prs = await promiseForPRs

        if (prs.length > 0) {
          this.updateBranchesState(repository, state => {
            return {
              openPullRequests: prs,
              isLoadingPullRequests: isLoading,
            }
          })
        } else {
          this._refreshPullRequests(repository)
        }

        this._updateCurrentPullRequest(repository)
        this.emitUpdate()
      })
    }

    // The selected repository could have changed while we were refreshing.
    if (this.selectedRepository !== repository) {
      return null
    }

    // "Clone in Desktop" from a cold start can trigger this twice, and
    // for edge cases where _selectRepository is re-entract, calling this here
    // ensures we clean up the existing background fetcher correctly (if set)
    this.stopBackgroundFetching()
    this.stopPullRequestUpdater()
    this.stopAheadBehindUpdate()

    this.startBackgroundFetching(repository, !previouslySelectedRepository)
    this.startPullRequestUpdater(repository)

    if (enableCompareSidebar()) {
      this.startAheadBehindUpdater(repository)
    }

    this.refreshMentionables(repository)

    this.addUpstreamRemoteIfNeeded(repository)

    return this._repositoryWithRefreshedGitHubRepository(repository)
  }

  public async _refreshIssues(repository: GitHubRepository) {
    const user = getAccountForEndpoint(this.accounts, repository.endpoint)
    if (!user) {
      return
    }

    try {
      await this._issuesStore.refreshIssues(repository, user)
    } catch (e) {
      log.warn(`Unable to fetch issues for ${repository.fullName}`, e)
    }
  }

  private stopBackgroundFetching() {
    const backgroundFetcher = this.currentBackgroundFetcher
    if (backgroundFetcher) {
      backgroundFetcher.stop()
      this.currentBackgroundFetcher = null
    }
  }

  private refreshMentionables(repository: Repository) {
    const account = getAccountForRepository(this.accounts, repository)
    if (!account) {
      return
    }

    const gitHubRepository = repository.gitHubRepository
    if (!gitHubRepository) {
      return
    }

    this.gitHubUserStore.updateMentionables(gitHubRepository, account)
  }

  private startPullRequestUpdater(repository: Repository) {
    if (this.currentPullRequestUpdater) {
      fatalError(
        `A pull request updater is already active and cannot start updating on ${
          repository.name
        }`
      )

      return
    }

    if (!repository.gitHubRepository) {
      return
    }

    const account = getAccountForRepository(this.accounts, repository)

    if (!account) {
      return
    }

    const updater = new PullRequestUpdater(
      repository,
      account,
      this.pullRequestStore
    )
    this.currentPullRequestUpdater = updater

    this.currentPullRequestUpdater.start()
  }

  private stopPullRequestUpdater() {
    const updater = this.currentPullRequestUpdater

    if (updater) {
      updater.stop()
      this.currentPullRequestUpdater = null
    }
  }

  private shouldBackgroundFetch(repository: Repository): boolean {
    const gitStore = this.getGitStore(repository)
    const lastFetched = gitStore.lastFetched

    if (!lastFetched) {
      return true
    }

    const now = new Date()
    const timeSinceFetch = now.getTime() - lastFetched.getTime()

    if (timeSinceFetch < BackgroundFetchMinimumInterval) {
      const timeInSeconds = Math.floor(timeSinceFetch / 1000)

      log.debug(
        `skipping background fetch as repository was fetched ${timeInSeconds}s ago`
      )
      return false
    }

    return true
  }

  private startBackgroundFetching(
    repository: Repository,
    withInitialSkew: boolean
  ) {
    if (this.currentBackgroundFetcher) {
      fatalError(
        `We should only have on background fetcher active at once, but we're trying to start background fetching on ${
          repository.name
        } while another background fetcher is still active!`
      )
      return
    }

    const account = getAccountForRepository(this.accounts, repository)
    if (!account) {
      return
    }

    if (!repository.gitHubRepository) {
      return
    }

    const fetcher = new BackgroundFetcher(
      repository,
      account,
      r => this.performFetch(r, account, FetchType.BackgroundTask),
      r => this.shouldBackgroundFetch(r)
    )
    fetcher.start(withInitialSkew)
    this.currentBackgroundFetcher = fetcher
  }

  /** Load the initial state for the app. */
  public async loadInitialState() {
    const [accounts, repositories] = await Promise.all([
      this.accountsStore.getAll(),
      this.repositoriesStore.getAll(),
    ])

    log.info(
      `[AppStore] loading ${repositories.length} repositories from store`
    )
    accounts.forEach(a => {
      log.info(`[AppStore] found account: ${a.login} (${a.name})`)
    })

    this.accounts = accounts
    this.repositories = repositories

    // doing this that the current user can be found by any of their email addresses
    for (const account of accounts) {
      const userAssociations: ReadonlyArray<IGitHubUser> = account.emails.map(
        email =>
          // NB: We're not using object spread here because `account` has more
          // keys than we want.
          ({
            endpoint: account.endpoint,
            email: email.email,
            login: account.login,
            avatarURL: account.avatarURL,
            name: account.name,
          })
      )

      for (const user of userAssociations) {
        this.gitHubUserStore.cacheUser(user)
      }
    }

    this.updateRepositorySelectionAfterRepositoriesChanged()

    this.sidebarWidth =
      parseInt(localStorage.getItem(sidebarWidthConfigKey) || '', 10) ||
      defaultSidebarWidth
    this.commitSummaryWidth =
      parseInt(localStorage.getItem(commitSummaryWidthConfigKey) || '', 10) ||
      defaultCommitSummaryWidth

    const confirmRepositoryRemovalValue = localStorage.getItem(
      confirmRepoRemovalKey
    )

    this.confirmRepoRemoval =
      confirmRepositoryRemovalValue === null
        ? confirmRepoRemovalDefault
        : confirmRepositoryRemovalValue === '1'

    const confirmDiscardChangesValue = localStorage.getItem(
      confirmDiscardChangesKey
    )

    this.confirmDiscardChanges =
      confirmDiscardChangesValue === null
        ? confirmDiscardChangesDefault
        : confirmDiscardChangesValue === '1'

    const externalEditorValue = await this.getSelectedExternalEditor()
    if (externalEditorValue) {
      this.selectedExternalEditor = externalEditorValue
    }

    const shellValue = localStorage.getItem(shellKey)
    this.selectedShell = shellValue ? parseShell(shellValue) : DefaultShell

    this.updateMenuItemLabels()

    const imageDiffTypeValue = localStorage.getItem(imageDiffTypeKey)
    this.imageDiffType =
      imageDiffTypeValue === null
        ? imageDiffTypeDefault
        : parseInt(imageDiffTypeValue)

    this.selectedTheme = getPersistedTheme()

    this.emitUpdateNow()

    this.accountsStore.refresh()
  }

  private async getSelectedExternalEditor(): Promise<ExternalEditor | null> {
    const externalEditorValue = localStorage.getItem(externalEditorKey)
    if (externalEditorValue) {
      const value = parse(externalEditorValue)
      if (value) {
        return value
      }
    }

    const editors = await getAvailableEditors()
    if (editors.length) {
      const value = editors[0].editor
      // store this value to avoid the lookup next time
      localStorage.setItem(externalEditorKey, value)
      return value
    }

    return null
  }

  /**
   * Update menu labels for editor, shell, and pull requests.
   */
  private updateMenuItemLabels(repository?: Repository) {
    const editorLabel = this.selectedExternalEditor
      ? `Open in ${this.selectedExternalEditor}`
      : undefined

    const prLabel = repository
      ? this.getPullRequestLabel(repository)
      : undefined

    updatePreferredAppMenuItemLabels({
      editor: editorLabel,
      pullRequestLabel: prLabel,
      shell: `Open in ${this.selectedShell}`,
    })
  }

  private getPullRequestLabel(repository: Repository) {
    const githubRepository = repository.gitHubRepository
    const defaultPRLabel = __DARWIN__
      ? 'Create Pull Request'
      : 'Create &pull request'

    if (!githubRepository) {
      return defaultPRLabel
    }

    const repositoryState = this.repositoryState.get(repository.hash)

    if (!repositoryState) {
      return defaultPRLabel
    }

    const branchState = repositoryState.branchesState

    if (!branchState.currentPullRequest) {
      return defaultPRLabel
    }

    return __DARWIN__ ? 'Show Pull Request' : 'Show &pull request'
  }

  private updateRepositorySelectionAfterRepositoriesChanged() {
    const selectedRepository = this.selectedRepository
    let newSelectedRepository: Repository | CloningRepository | null = this
      .selectedRepository
    if (selectedRepository) {
      const r =
        this.repositories.find(
          r =>
            r.constructor === selectedRepository.constructor &&
            r.id === selectedRepository.id
        ) || null

      newSelectedRepository = r
    }

    if (newSelectedRepository === null && this.repositories.length > 0) {
      const lastSelectedID = parseInt(
        localStorage.getItem(LastSelectedRepositoryIDKey) || '',
        10
      )
      if (lastSelectedID && !isNaN(lastSelectedID)) {
        newSelectedRepository =
          this.repositories.find(r => r.id === lastSelectedID) || null
      }

      if (!newSelectedRepository) {
        newSelectedRepository = this.repositories[0]
      }
    }

    const repositoryChanged =
      (selectedRepository &&
        newSelectedRepository &&
        selectedRepository.hash !== newSelectedRepository.hash) ||
      (selectedRepository && !newSelectedRepository) ||
      (!selectedRepository && newSelectedRepository)
    if (repositoryChanged) {
      this._selectRepository(newSelectedRepository)
      this.emitUpdate()
    }
  }

  /** This shouldn't be called directly. See `Dispatcher`. */
  public async _loadStatus(
    repository: Repository,
    clearPartialState: boolean = false
  ): Promise<void> {
    const gitStore = this.getGitStore(repository)
    const status = await gitStore.loadStatus()

    if (!status) {
      return
    }

    this.updateChangesState(repository, state => {
      // Populate a map for all files in the current working directory state
      const filesByID = new Map<string, WorkingDirectoryFileChange>()
      state.workingDirectory.files.forEach(f => filesByID.set(f.id, f))

      // Attempt to preserve the selection state for each file in the new
      // working directory state by looking at the current files
      const mergedFiles = status.workingDirectory.files
        .map(file => {
          const existingFile = filesByID.get(file.id)
          if (existingFile) {
            if (clearPartialState) {
              if (
                existingFile.selection.getSelectionType() ===
                DiffSelectionType.Partial
              ) {
                return file.withIncludeAll(false)
              }
            }

            return file.withSelection(existingFile.selection)
          } else {
            return file
          }
        })
        .sort((x, y) => caseInsensitiveCompare(x.path, y.path))

      // Collect all the currently available file ids into a set to avoid O(N)
      // lookups using .find on the mergedFiles array.
      const mergedFileIds = new Set(mergedFiles.map(x => x.id))

      // The previously selected files might not be available in the working
      // directory any more due to having been committed or discarded so we'll
      // do a pass over and filter out any selected files that aren't available.
      let selectedFileIDs = state.selectedFileIDs.filter(id =>
        mergedFileIds.has(id)
      )

      // Select the first file if we don't have anything selected and we
      // have something to select.
      if (selectedFileIDs.length === 0 && mergedFiles.length > 0) {
        selectedFileIDs = [mergedFiles[0].id]
      }

      // The file selection could have changed if the previously selected files
      // are no longer selectable (they were discarded or committed) but if they
      // were not changed we can reuse the diff. Note, however that we only render
      // a diff when a single file is selected. If the previous selection was
      // a single file with the same id as the current selection we can keep the
      // diff we had, if not we'll clear it.
      const workingDirectory = WorkingDirectoryStatus.fromFiles(mergedFiles)

      const diff =
        selectedFileIDs.length === 1 &&
        state.selectedFileIDs.length === 1 &&
        state.selectedFileIDs[0] === selectedFileIDs[0]
          ? state.diff
          : null

      return { workingDirectory, selectedFileIDs, diff }
    })
    this.emitUpdate()

    this.updateChangesDiffForCurrentSelection(repository)
  }

  /** This shouldn't be called directly. See `Dispatcher`. */
  public async _changeRepositorySection(
    repository: Repository,
    selectedSection: RepositorySectionTab
  ): Promise<void> {
    this.updateRepositoryState(repository, state => ({ selectedSection }))
    this.emitUpdate()

    if (selectedSection === RepositorySectionTab.History) {
      return this.refreshHistorySection(repository)
    } else if (selectedSection === RepositorySectionTab.Changes) {
      return this.refreshChangesSection(repository, {
        includingStatus: true,
        clearPartialState: false,
      })
    }
  }

  /** This shouldn't be called directly. See `Dispatcher`. */
  public async _changeChangesSelection(
    repository: Repository,
    selectedFiles: WorkingDirectoryFileChange[]
  ): Promise<void> {
    this.updateChangesState(repository, state => ({
      selectedFileIDs: selectedFiles.map(file => file.id),
      diff: null,
    }))
    this.emitUpdate()

    this.updateChangesDiffForCurrentSelection(repository)
  }

  /**
   * Loads or re-loads (refreshes) the diff for the currently selected file
   * in the working directory. This operation is a noop if there's no currently
   * selected file.
   */
  private async updateChangesDiffForCurrentSelection(
    repository: Repository
  ): Promise<void> {
    const stateBeforeLoad = this.getRepositoryState(repository)
    const changesStateBeforeLoad = stateBeforeLoad.changesState
    const selectedFileIDsBeforeLoad = changesStateBeforeLoad.selectedFileIDs

    // We only render diffs when a single file is selected.
    if (selectedFileIDsBeforeLoad.length !== 1) {
      if (changesStateBeforeLoad.diff !== null) {
        this.updateChangesState(repository, state => ({ diff: null }))
        this.emitUpdate()
      }
      return
    }

    const selectedFileIdBeforeLoad = selectedFileIDsBeforeLoad[0]
    const selectedFileBeforeLoad = changesStateBeforeLoad.workingDirectory.findFileWithID(
      selectedFileIdBeforeLoad
    )

    if (selectedFileBeforeLoad === null) {
      return
    }

    const diff = await getWorkingDirectoryDiff(
      repository,
      selectedFileBeforeLoad
    )

    const stateAfterLoad = this.getRepositoryState(repository)
    const changesState = stateAfterLoad.changesState

    // A different file (or files) could have been selected while we were
    // loading the diff in which case we no longer care about the diff we
    // just loaded.
    if (changesState.selectedFileIDs.length !== 1) {
      return
    }

    const selectedFileID = changesState.selectedFileIDs[0]

    if (selectedFileID !== selectedFileIdBeforeLoad) {
      return
    }

    const currentlySelectedFile = changesState.workingDirectory.findFileWithID(
      selectedFileID
    )
    if (currentlySelectedFile === null) {
      return
    }

    const selectableLines = new Set<number>()
    if (diff.kind === DiffType.Text) {
      // The diff might have changed dramatically since last we loaded it.
      // Ideally we would be more clever about validating that any partial
      // selection state is still valid by ensuring that selected lines still
      // exist but for now we'll settle on just updating the selectable lines
      // such that any previously selected line which now no longer exists or
      // has been turned into a context line isn't still selected.
      diff.hunks.forEach(h => {
        h.lines.forEach((line, index) => {
          if (line.isIncludeableLine()) {
            selectableLines.add(h.unifiedDiffStart + index)
          }
        })
      })
    }

    const newSelection = currentlySelectedFile.selection.withSelectableLines(
      selectableLines
    )
    const selectedFile = currentlySelectedFile.withSelection(newSelection)
    const updatedFiles = changesState.workingDirectory.files.map(
      f => (f.id === selectedFile.id ? selectedFile : f)
    )
    const workingDirectory = WorkingDirectoryStatus.fromFiles(updatedFiles)

    this.updateChangesState(repository, state => ({ diff, workingDirectory }))
    this.emitUpdate()
  }

  /** This shouldn't be called directly. See `Dispatcher`. */
  public async _commitIncludedChanges(
    repository: Repository,
    summary: string,
    description: string | null,
    trailers?: ReadonlyArray<ITrailer>
  ): Promise<boolean> {
    const state = this.getRepositoryState(repository)
    const files = state.changesState.workingDirectory.files
    const selectedFiles = files.filter(file => {
      return file.selection.getSelectionType() !== DiffSelectionType.None
    })

    const gitStore = this.getGitStore(repository)

    const result = await this.isCommitting(repository, () => {
      return gitStore.performFailableOperation(async () => {
        const message = await formatCommitMessage(
          repository,
          summary,
          description,
          trailers
        )
        return createCommit(repository, message, selectedFiles)
      })
    })

    if (result) {
      this.statsStore.recordCommit()

      const includedPartialSelections = files.some(
        file => file.selection.getSelectionType() === DiffSelectionType.Partial
      )
      if (includedPartialSelections) {
        this.statsStore.recordPartialCommit()
      }

      if (trailers != null && trailers.some(isCoAuthoredByTrailer)) {
        this.statsStore.recordCoAuthoredCommit()
      }

      await this._refreshRepository(repository)
      await this.refreshChangesSection(repository, {
        includingStatus: true,
        clearPartialState: true,
      })
    }

    return result || false
  }

  /** This shouldn't be called directly. See `Dispatcher`. */
  public _changeFileIncluded(
    repository: Repository,
    file: WorkingDirectoryFileChange,
    include: boolean
  ): Promise<void> {
    const selection = include
      ? file.selection.withSelectAll()
      : file.selection.withSelectNone()
    this.updateWorkingDirectoryFileSelection(repository, file, selection)
    return Promise.resolve()
  }

  /** This shouldn't be called directly. See `Dispatcher`. */
  public _changeFileLineSelection(
    repository: Repository,
    file: WorkingDirectoryFileChange,
    diffSelection: DiffSelection
  ): Promise<void> {
    this.updateWorkingDirectoryFileSelection(repository, file, diffSelection)
    return Promise.resolve()
  }

  /**
   * Updates the selection for the given file in the working directory state and
   * emits an update event.
   */
  private updateWorkingDirectoryFileSelection(
    repository: Repository,
    file: WorkingDirectoryFileChange,
    selection: DiffSelection
  ) {
    this.updateChangesState(repository, state => {
      const newFiles = state.workingDirectory.files.map(
        f => (f.id === file.id ? f.withSelection(selection) : f)
      )

      const workingDirectory = WorkingDirectoryStatus.fromFiles(newFiles)

      return { workingDirectory }
    })

    this.emitUpdate()
  }

  /** This shouldn't be called directly. See `Dispatcher`. */
  public _changeIncludeAllFiles(
    repository: Repository,
    includeAll: boolean
  ): Promise<void> {
    this.updateChangesState(repository, state => {
      const workingDirectory = state.workingDirectory.withIncludeAllFiles(
        includeAll
      )
      return { workingDirectory }
    })

    this.emitUpdate()

    return Promise.resolve()
  }

  /** This shouldn't be called directly. See `Dispatcher`. */
  public async _refreshRepository(repository: Repository): Promise<void> {
    if (repository.missing) {
      return
    }

    const state = this.getRepositoryState(repository)
    const gitStore = this.getGitStore(repository)

    // When refreshing we *always* check the status so that we can update the
    // changes indicator in the tab bar. But we only load History if it's
    // selected.
    await Promise.all([this._loadStatus(repository), gitStore.loadBranches()])

    const section = state.selectedSection
    let refreshSectionPromise: Promise<void>

    if (section === RepositorySectionTab.History) {
      refreshSectionPromise = this.refreshHistorySection(repository)
    } else if (section === RepositorySectionTab.Changes) {
      refreshSectionPromise = this.refreshChangesSection(repository, {
        includingStatus: false,
        clearPartialState: false,
      })
    } else {
      return assertNever(section, `Unknown section: ${section}`)
    }

    await Promise.all([
      gitStore.loadRemotes(),
      gitStore.updateLastFetched(),
      this.refreshAuthor(repository),
      gitStore.loadContextualCommitMessage(),
      refreshSectionPromise,
    ])

    this._updateCurrentPullRequest(repository)
    this.updateMenuItemLabels(repository)
    this._initializeCompare(repository)
  }

  /**
   * Refresh all the data for the Changes section.
   *
   * This will be called automatically when appropriate.
   */
  private async refreshChangesSection(
    repository: Repository,
    options: { includingStatus: boolean; clearPartialState: boolean }
  ): Promise<void> {
    if (options.includingStatus) {
      await this._loadStatus(repository, options.clearPartialState)
    }

    const gitStore = this.getGitStore(repository)
    const state = this.getRepositoryState(repository)

    if (state.branchesState.tip.kind === TipState.Valid) {
      const currentBranch = state.branchesState.tip.branch
      await gitStore.loadLocalCommits(currentBranch)
    } else if (state.branchesState.tip.kind === TipState.Unborn) {
      await gitStore.loadLocalCommits(null)
    }
  }

  /**
   * Refresh all the data for the History section.
   *
   * This will be called automatically when appropriate.
   */
  private async refreshHistorySection(repository: Repository): Promise<void> {
    const gitStore = this.getGitStore(repository)
    const state = this.getRepositoryState(repository)
    const tip = state.branchesState.tip

    if (tip.kind === TipState.Valid) {
      await gitStore.loadLocalCommits(tip.branch)
    }

    return this._loadHistory(repository)
  }

  private async refreshAuthor(repository: Repository): Promise<void> {
    const gitStore = this.getGitStore(repository)
    const commitAuthor =
      (await gitStore.performFailableOperation(() =>
        getAuthorIdentity(repository)
      )) || null

    this.updateRepositoryState(repository, state => ({ commitAuthor }))
    this.emitUpdate()
  }

  /** This shouldn't be called directly. See `Dispatcher`. */
  public async _showPopup(popup: Popup): Promise<void> {
    this._closePopup()

    // Always close the app menu when showing a pop up. This is only
    // applicable on Windows where we draw a custom app menu.
    this._closeFoldout(FoldoutType.AppMenu)

    this.currentPopup = popup
    this.emitUpdate()
  }

  /** This shouldn't be called directly. See `Dispatcher`. */
  public _closePopup(): Promise<void> {
    const currentPopup = this.currentPopup
    if (currentPopup == null) {
      return Promise.resolve()
    }

    if (currentPopup.type === PopupType.CloneRepository) {
      this._completeOpenInDesktop(() => Promise.resolve(null))
    }

    this.currentPopup = null
    this.emitUpdate()

    return Promise.resolve()
  }

  /** This shouldn't be called directly. See `Dispatcher`. */
  public async _showFoldout(foldout: Foldout): Promise<void> {
    this.currentFoldout = foldout
    this.emitUpdate()
  }

  /** This shouldn't be called directly. See `Dispatcher`. */
  public async _closeCurrentFoldout(): Promise<void> {
    if (this.currentFoldout == null) {
      return
    }

    this.currentFoldout = null
    this.emitUpdate()
  }

  /** This shouldn't be called directly. See `Dispatcher`. */
  public async _closeFoldout(foldout: FoldoutType): Promise<void> {
    if (this.currentFoldout == null) {
      return
    }

    if (foldout !== undefined && this.currentFoldout.type !== foldout) {
      return
    }

    this.currentFoldout = null
    this.emitUpdate()
  }

  /** This shouldn't be called directly. See `Dispatcher`. */
  public async _createBranch(
    repository: Repository,
    name: string,
    startPoint?: string
  ): Promise<Repository> {
    const gitStore = this.getGitStore(repository)
    const branch = await gitStore.performFailableOperation(() =>
      createBranch(repository, name, startPoint)
    )

    if (branch == null) {
      return repository
    }

    return await this._checkoutBranch(repository, branch)
  }

  private updateCheckoutProgress(
    repository: Repository,
    checkoutProgress: ICheckoutProgress | null
  ) {
    this.updateRepositoryState(repository, state => ({ checkoutProgress }))

    if (this.selectedRepository === repository) {
      this.emitUpdate()
    }
  }

  private getLocalBranch(
    repository: Repository,
    branch: string
  ): Branch | null {
    const gitStore = this.getGitStore(repository)
    return (
      gitStore.allBranches.find(b => b.nameWithoutRemote === branch) || null
    )
  }

  /** This shouldn't be called directly. See `Dispatcher`. */
  public async _checkoutBranch(
    repository: Repository,
    branch: Branch | string
  ): Promise<Repository> {
    const gitStore = this.getGitStore(repository)
    const kind = 'checkout'

    const foundBranch =
      typeof branch === 'string'
        ? this.getLocalBranch(repository, branch)
        : branch

    if (foundBranch == null) {
      return repository
    }

    await this.withAuthenticatingUser(repository, (repository, account) =>
      gitStore.performFailableOperation(() =>
        checkoutBranch(repository, account, foundBranch, progress => {
          this.updateCheckoutProgress(repository, progress)
        })
      )
    )

    try {
      this.updateCheckoutProgress(repository, {
        kind,
        title: __DARWIN__ ? 'Refreshing Repository' : 'Refreshing repository',
        value: 1,
        targetBranch: foundBranch.name,
      })

      await this._refreshRepository(repository)
    } finally {
      this.updateCheckoutProgress(repository, null)
      this._initializeCompare(repository, { kind: CompareActionKind.History })
    }

    return repository
  }

  /** This shouldn't be called directly. See `Dispatcher`. */
  public async _repositoryWithRefreshedGitHubRepository(
    repository: Repository
  ): Promise<Repository> {
    const oldGitHubRepository = repository.gitHubRepository

    const matchedGitHubRepository = await this.matchGitHubRepository(repository)
    if (!matchedGitHubRepository) {
      // TODO: We currently never clear GitHub repository associations (see
      // https://github.com/desktop/desktop/issues/1144). So we can bail early
      // at this point.
      return repository
    }

    // This is the repository with the GitHub repository as matched. It's not
    // ideal because the GitHub repository hasn't been fetched from the API yet
    // and so it is incomplete. But if we _can't_ fetch it from the API, it's
    // better than nothing.
    const skeletonOwner = new Owner(
      matchedGitHubRepository.owner,
      matchedGitHubRepository.endpoint,
      null
    )
    const skeletonGitHubRepository = new GitHubRepository(
      matchedGitHubRepository.name,
      skeletonOwner,
      null
    )
    const skeletonRepository = new Repository(
      repository.path,
      repository.id,
      skeletonGitHubRepository,
      repository.missing
    )

    const account = getAccountForEndpoint(
      this.accounts,
      matchedGitHubRepository.endpoint
    )
    if (!account) {
      // If the repository given to us had a GitHubRepository instance we want
      // to try to preserve that if possible since the updated GitHubRepository
      // instance won't have any API information while the previous one might.
      // We'll only swap it out if the endpoint has changed in which case the
      // old API information will be invalid anyway.
      if (
        !oldGitHubRepository ||
        matchedGitHubRepository.endpoint !== oldGitHubRepository.endpoint
      ) {
        return skeletonRepository
      }

      return repository
    }

    const api = API.fromAccount(account)
    const apiRepo = await api.fetchRepository(
      matchedGitHubRepository.owner,
      matchedGitHubRepository.name
    )

    if (!apiRepo) {
      // This is the same as above. If the request fails, we wanna preserve the
      // existing GitHub repository info. But if we didn't have a GitHub
      // repository already or the endpoint changed, the skeleton repository is
      // better than nothing.
      if (
        !oldGitHubRepository ||
        matchedGitHubRepository.endpoint !== oldGitHubRepository.endpoint
      ) {
        return skeletonRepository
      }

      return repository
    }

    const endpoint = matchedGitHubRepository.endpoint
    return this.repositoriesStore.updateGitHubRepository(
      repository,
      endpoint,
      apiRepo
    )
  }

  private async matchGitHubRepository(
    repository: Repository
  ): Promise<IMatchedGitHubRepository | null> {
    const remote = await getDefaultRemote(repository)
    return remote ? matchGitHubRepository(this.accounts, remote.url) : null
  }

  /** This shouldn't be called directly. See `Dispatcher`. */
  public _pushError(error: Error): Promise<void> {
    const newErrors = Array.from(this.errors)
    newErrors.push(error)
    this.errors = newErrors
    this.emitUpdate()

    return Promise.resolve()
  }

  /** This shouldn't be called directly. See `Dispatcher`. */
  public _clearError(error: Error): Promise<void> {
    this.errors = this.errors.filter(e => e !== error)
    this.emitUpdate()

    return Promise.resolve()
  }

  /** This shouldn't be called directly. See `Dispatcher`. */
  public async _renameBranch(
    repository: Repository,
    branch: Branch,
    newName: string
  ): Promise<void> {
    const gitStore = this.getGitStore(repository)
    await gitStore.performFailableOperation(() =>
      renameBranch(repository, branch, newName)
    )

    return this._refreshRepository(repository)
  }

  /** This shouldn't be called directly. See `Dispatcher`. */
  public async _deleteBranch(
    repository: Repository,
    branch: Branch,
    includeRemote: boolean
  ): Promise<void> {
    return this.withAuthenticatingUser(repository, async (repo, account) => {
      const defaultBranch = this.getRepositoryState(repository).branchesState
        .defaultBranch
      if (!defaultBranch) {
        throw new Error(`No default branch!`)
      }

      const gitStore = this.getGitStore(repository)

      await gitStore.performFailableOperation(() =>
        checkoutBranch(repository, account, defaultBranch)
      )
      await gitStore.performFailableOperation(() =>
        deleteBranch(repository, branch, account, includeRemote)
      )

      return this._refreshRepository(repository)
    })
  }

  private updatePushPullFetchProgress(
    repository: Repository,
    pushPullFetchProgress: Progress | null
  ) {
    this.updateRepositoryState(repository, state => ({ pushPullFetchProgress }))

    if (this.selectedRepository === repository) {
      this.emitUpdate()
    }
  }

  public async _push(repository: Repository): Promise<void> {
    return this.withAuthenticatingUser(repository, (repository, account) => {
      return this.performPush(repository, account)
    })
  }

  private async performPush(
    repository: Repository,
    account: IGitAccount | null
  ): Promise<void> {
    const gitStore = this.getGitStore(repository)
    const remote = gitStore.remote
    if (!remote) {
      this._showPopup({ type: PopupType.PublishRepository, repository })
      return
    }

    return this.withPushPull(repository, async () => {
      const state = this.getRepositoryState(repository)
      if (state.branchesState.tip.kind === TipState.Unborn) {
        throw new Error('The current branch is unborn.')
      }

      if (state.branchesState.tip.kind === TipState.Detached) {
        throw new Error('The current repository is in a detached HEAD state.')
      }

      if (state.branchesState.tip.kind === TipState.Valid) {
        const branch = state.branchesState.tip.branch

        const pushTitle = `Pushing to ${remote.name}`

        // Emit an initial progress even before our push begins
        // since we're doing some work to get remotes up front.
        this.updatePushPullFetchProgress(repository, {
          kind: 'push',
          title: pushTitle,
          value: 0,
          remote: remote.name,
          branch: branch.name,
        })

        // Let's say that a push takes roughly twice as long as a fetch,
        // this is of course highly inaccurate.
        let pushWeight = 2.5
        let fetchWeight = 1

        // Let's leave 10% at the end for refreshing
        const refreshWeight = 0.1

        // Scale pull and fetch weights to be between 0 and 0.9.
        const scale = (1 / (pushWeight + fetchWeight)) * (1 - refreshWeight)

        pushWeight *= scale
        fetchWeight *= scale

        const retryAction: RetryAction = {
          type: RetryActionType.Push,
          repository,
        }
        await gitStore.performFailableOperation(
          async () => {
            await pushRepo(
              repository,
              account,
              remote.name,
              branch.name,
              branch.upstreamWithoutRemote,
              progress => {
                this.updatePushPullFetchProgress(repository, {
                  ...progress,
                  title: pushTitle,
                  value: pushWeight * progress.value,
                })
              }
            )

            await gitStore.fetchRemotes(
              account,
              [remote],
              false,
              fetchProgress => {
                this.updatePushPullFetchProgress(repository, {
                  ...fetchProgress,
                  value: pushWeight + fetchProgress.value * fetchWeight,
                })
              }
            )

            const refreshTitle = __DARWIN__
              ? 'Refreshing Repository'
              : 'Refreshing repository'
            const refreshStartProgress = pushWeight + fetchWeight

            this.updatePushPullFetchProgress(repository, {
              kind: 'generic',
              title: refreshTitle,
              value: refreshStartProgress,
            })

            await this._refreshRepository(repository)

            this.updatePushPullFetchProgress(repository, {
              kind: 'generic',
              title: refreshTitle,
              description: 'Fast-forwarding branches',
              value: refreshStartProgress + refreshWeight * 0.5,
            })

            await this.fastForwardBranches(repository)
          },
          { retryAction }
        )

        this.updatePushPullFetchProgress(repository, null)

        const prUpdater = this.currentPullRequestUpdater
        if (prUpdater) {
          const state = this.getRepositoryState(repository)
          const currentPR = state.branchesState.currentPullRequest
          const gitHubRepository = repository.gitHubRepository

          if (currentPR && gitHubRepository) {
            prUpdater.didPushPullRequest(currentPR)
          }
        }
      }
    })
  }

  private async isCommitting(
    repository: Repository,
    fn: () => Promise<boolean | undefined>
  ): Promise<boolean | undefined> {
    const state = this.getRepositoryState(repository)
    // ensure the user doesn't try and commit again
    if (state.isCommitting) {
      return
    }

    this.updateRepositoryState(repository, state => ({ isCommitting: true }))
    this.emitUpdate()

    try {
      return await fn()
    } finally {
      this.updateRepositoryState(repository, state => ({ isCommitting: false }))
      this.emitUpdate()
    }
  }

  private async withPushPull(
    repository: Repository,
    fn: () => Promise<void>
  ): Promise<void> {
    const state = this.getRepositoryState(repository)
    // Don't allow concurrent network operations.
    if (state.isPushPullFetchInProgress) {
      return
    }

    this.updateRepositoryState(repository, state => ({
      isPushPullFetchInProgress: true,
    }))
    this.emitUpdate()

    try {
      await fn()
    } finally {
      this.updateRepositoryState(repository, state => ({
        isPushPullFetchInProgress: false,
      }))
      this.emitUpdate()
    }
  }

  public async _pull(repository: Repository): Promise<void> {
    return this.withAuthenticatingUser(repository, (repository, account) => {
      return this.performPull(repository, account)
    })
  }

  /** This shouldn't be called directly. See `Dispatcher`. */
  private async performPull(
    repository: Repository,
    account: IGitAccount | null
  ): Promise<void> {
    return this.withPushPull(repository, async () => {
      const gitStore = this.getGitStore(repository)
      const remote = gitStore.remote

      if (!remote) {
        throw new Error('The repository has no remotes.')
      }

      const state = this.getRepositoryState(repository)
      const tip = state.branchesState.tip

      if (tip.kind === TipState.Unborn) {
        throw new Error('The current branch is unborn.')
      }

      if (tip.kind === TipState.Detached) {
        throw new Error('The current repository is in a detached HEAD state.')
      }

      if (tip.kind === TipState.Valid) {
        let mergeBase: string | null = null
        if (tip.branch.upstream) {
          mergeBase = await getMergeBase(
            repository,
            tip.branch.name,
            tip.branch.upstream
          )
        }

        const title = `Pulling ${remote.name}`
        const kind = 'pull'
        this.updatePushPullFetchProgress(repository, {
          kind,
          title,
          value: 0,
          remote: remote.name,
        })

        try {
          // Let's say that a pull takes twice as long as a fetch,
          // this is of course highly inaccurate.
          let pullWeight = 2
          let fetchWeight = 1

          // Let's leave 10% at the end for refreshing
          const refreshWeight = 0.1

          // Scale pull and fetch weights to be between 0 and 0.9.
          const scale = (1 / (pullWeight + fetchWeight)) * (1 - refreshWeight)

          pullWeight *= scale
          fetchWeight *= scale

          const retryAction: RetryAction = {
            type: RetryActionType.Pull,
            repository,
          }
          await gitStore.performFailableOperation(
            () =>
              pullRepo(repository, account, remote.name, progress => {
                this.updatePushPullFetchProgress(repository, {
                  ...progress,
                  value: progress.value * pullWeight,
                })
              }),
            { retryAction }
          )

          const refreshStartProgress = pullWeight + fetchWeight
          const refreshTitle = __DARWIN__
            ? 'Refreshing Repository'
            : 'Refreshing repository'

          this.updatePushPullFetchProgress(repository, {
            kind: 'generic',
            title: refreshTitle,
            value: refreshStartProgress,
          })

          if (mergeBase) {
            await gitStore.reconcileHistory(mergeBase)
          }

          await this._refreshRepository(repository)

          this.updatePushPullFetchProgress(repository, {
            kind: 'generic',
            title: refreshTitle,
            description: 'Fast-forwarding branches',
            value: refreshStartProgress + refreshWeight * 0.5,
          })

          await this.fastForwardBranches(repository)
        } finally {
          this.updatePushPullFetchProgress(repository, null)
        }
      }
    })
  }

  private async fastForwardBranches(repository: Repository) {
    const state = this.getRepositoryState(repository)
    const branches = state.branchesState.allBranches

    const tip = state.branchesState.tip
    const currentBranchName =
      tip.kind === TipState.Valid ? tip.branch.name : null

    let eligibleBranches = branches.filter(b =>
      eligibleForFastForward(b, currentBranchName)
    )

    if (eligibleBranches.length >= FastForwardBranchesThreshold) {
      log.info(
        `skipping fast-forward for all branches as there are ${
          eligibleBranches.length
        } local branches - this will run again when there are less than ${FastForwardBranchesThreshold} local branches tracking remotes`
      )

      const defaultBranch = state.branchesState.defaultBranch
      eligibleBranches =
        defaultBranch != null &&
        eligibleForFastForward(defaultBranch, currentBranchName)
          ? [defaultBranch]
          : []
    }

    for (const branch of eligibleBranches) {
      const aheadBehind = await getBranchAheadBehind(repository, branch)
      if (!aheadBehind) {
        continue
      }

      const { ahead, behind } = aheadBehind
      // Only perform the fast forward if the branch is behind it's upstream
      // branch and has no local commits.
      if (ahead === 0 && behind > 0) {
        // At this point we're guaranteed this is non-null since we've filtered
        // out any branches will null upstreams above when creating
        // `eligibleBranches`.
        const upstreamRef = branch.upstream!
        const localRef = formatAsLocalRef(branch.name)
        await updateRef(
          repository,
          localRef,
          branch.tip.sha,
          upstreamRef,
          'pull: Fast-forward'
        )
      }
    }
  }

  /** This shouldn't be called directly. See `Dispatcher`. */
  public async _publishRepository(
    repository: Repository,
    name: string,
    description: string,
    private_: boolean,
    account: Account,
    org: IAPIUser | null
  ): Promise<Repository> {
    const api = API.fromAccount(account)
    const apiRepository = await api.createRepository(
      org,
      name,
      description,
      private_
    )

    const gitStore = this.getGitStore(repository)
    await gitStore.performFailableOperation(() =>
      addRemote(repository, 'origin', apiRepository.clone_url)
    )
    await gitStore.loadRemotes()

    // skip pushing if the current branch is a detached HEAD or the repository
    // is unborn
    if (gitStore.tip.kind === TipState.Valid) {
      await this.performPush(repository, account)
    }

    return this._repositoryWithRefreshedGitHubRepository(repository)
  }

  private getAccountForRemoteURL(remote: string): IGitAccount | null {
    const gitHubRepository = matchGitHubRepository(this.accounts, remote)
    if (gitHubRepository) {
      const account = getAccountForEndpoint(
        this.accounts,
        gitHubRepository.endpoint
      )
      if (account) {
        const hasValidToken =
          account.token.length > 0 ? 'has token' : 'empty token'
        log.info(
          `[AppStore.getAccountForRemoteURL] account found for remote: ${remote} - ${
            account.login
          } (${hasValidToken})`
        )
        return account
      }
    }

    const hostname = getGenericHostname(remote)
    const username = getGenericUsername(hostname)
    if (username != null) {
      log.info(
        `[AppStore.getAccountForRemoteURL] found generic credentials for '${hostname}' and '${username}'`
      )
      return { login: username, endpoint: hostname }
    }

    log.info(
      `[AppStore.getAccountForRemoteURL] no generic credentials found for '${remote}'`
    )

    return null
  }

  /** This shouldn't be called directly. See `Dispatcher`. */
  public _clone(
    url: string,
    path: string,
    options?: { branch?: string }
  ): { promise: Promise<boolean>; repository: CloningRepository } {
    const account = this.getAccountForRemoteURL(url)
    const promise = this.cloningRepositoriesStore.clone(url, path, {
      ...options,
      account,
    })
    const repository = this.cloningRepositoriesStore.repositories.find(
      r => r.url === url && r.path === path
    )!

    return { promise, repository }
  }

  public _removeCloningRepository(repository: CloningRepository) {
    this.cloningRepositoriesStore.remove(repository)
  }

  public async _discardChanges(
    repository: Repository,
    files: ReadonlyArray<WorkingDirectoryFileChange>
  ) {
    const gitStore = this.getGitStore(repository)
    await gitStore.discardChanges(files)

    return this._refreshRepository(repository)
  }

  public async _undoCommit(
    repository: Repository,
    commit: Commit
  ): Promise<void> {
    const gitStore = this.getGitStore(repository)

    await gitStore.undoCommit(commit)

    const state = this.getRepositoryState(repository)
    const selectedCommit = state.historyState.selection.sha

    if (selectedCommit === commit.sha) {
      // clear the selection of this commit in the history view
      this.updateHistoryState(repository, state => {
        const selection = { sha: null, file: null }
        return { selection }
      })
    }

    return this._refreshRepository(repository)
  }

  /**
   * Fetch a specific refspec for the repository.
   *
   * As this action is required to complete when viewing a Pull Request from
   * a fork, it does not opt-in to checks that prevent multiple concurrent
   * network actions. This might require some rework in the future to chain
   * these actions.
   *
   */
  public async _fetchRefspec(
    repository: Repository,
    refspec: string
  ): Promise<void> {
    return this.withAuthenticatingUser(
      repository,
      async (repository, account) => {
        const gitStore = this.getGitStore(repository)
        await gitStore.fetchRefspec(account, refspec)

        return this._refreshRepository(repository)
      }
    )
  }

  /**
   * Fetch all relevant remotes in the the repository.
   *
   * See gitStore.fetch for more details.
   *
   * Note that this method will not perform the fetch of the specified remote
   * if _any_ fetches or pulls are currently in-progress.
   */
  public _fetch(repository: Repository, fetchType: FetchType): Promise<void> {
    return this.withAuthenticatingUser(repository, (repository, account) => {
      return this.performFetch(repository, account, fetchType)
    })
  }

  /**
   * Fetch a particular remote in a repository.
   *
   * Note that this method will not perform the fetch of the specified remote
   * if _any_ fetches or pulls are currently in-progress.
   */
  private _fetchRemote(
    repository: Repository,
    remote: IRemote,
    fetchType: FetchType
  ): Promise<void> {
    return this.withAuthenticatingUser(repository, (repository, account) => {
      return this.performFetch(repository, account, fetchType, [remote])
    })
  }

  /**
   * Fetch all relevant remotes or one or more given remotes in the repository.
   *
   * @param remotes Optional, one or more remotes to fetch if undefined all
   *                relevant remotes will be fetched. See gitStore.fetch for
   *                more detail on what constitutes a relevant remote.
   */
  private async performFetch(
    repository: Repository,
    account: IGitAccount | null,
    fetchType: FetchType,
    remotes?: IRemote[]
  ): Promise<void> {
    await this.withPushPull(repository, async () => {
      const gitStore = this.getGitStore(repository)

      try {
        const fetchWeight = 0.9
        const refreshWeight = 0.1
        const isBackgroundTask = fetchType === FetchType.BackgroundTask

        const progressCallback = (progress: IFetchProgress) => {
          this.updatePushPullFetchProgress(repository, {
            ...progress,
            value: progress.value * fetchWeight,
          })
        }

        if (remotes === undefined) {
          await gitStore.fetch(account, isBackgroundTask, progressCallback)
        } else {
          await gitStore.fetchRemotes(
            account,
            remotes,
            isBackgroundTask,
            progressCallback
          )
        }

        const refreshTitle = __DARWIN__
          ? 'Refreshing Repository'
          : 'Refreshing repository'

        this.updatePushPullFetchProgress(repository, {
          kind: 'generic',
          title: refreshTitle,
          value: fetchWeight,
        })

        await this._refreshRepository(repository)

        this.updatePushPullFetchProgress(repository, {
          kind: 'generic',
          title: refreshTitle,
          description: 'Fast-forwarding branches',
          value: fetchWeight + refreshWeight * 0.5,
        })

        await this.fastForwardBranches(repository)
      } finally {
        this.updatePushPullFetchProgress(repository, null)

        if (fetchType === FetchType.UserInitiatedTask) {
          this._refreshPullRequests(repository)
          if (repository.gitHubRepository != null) {
            this._refreshIssues(repository.gitHubRepository)
          }
        }
      }
    })
  }

  public _endWelcomeFlow(): Promise<void> {
    this.showWelcomeFlow = false

    this.emitUpdate()

    markWelcomeFlowComplete()

    return Promise.resolve()
  }

  public _setSidebarWidth(width: number): Promise<void> {
    this.sidebarWidth = width
    localStorage.setItem(sidebarWidthConfigKey, width.toString())
    this.emitUpdate()

    return Promise.resolve()
  }

  public _resetSidebarWidth(): Promise<void> {
    this.sidebarWidth = defaultSidebarWidth
    localStorage.removeItem(sidebarWidthConfigKey)
    this.emitUpdate()

    return Promise.resolve()
  }

  public _setCommitSummaryWidth(width: number): Promise<void> {
    this.commitSummaryWidth = width
    localStorage.setItem(commitSummaryWidthConfigKey, width.toString())
    this.emitUpdate()

    return Promise.resolve()
  }

  public _resetCommitSummaryWidth(): Promise<void> {
    this.commitSummaryWidth = defaultCommitSummaryWidth
    localStorage.removeItem(commitSummaryWidthConfigKey)
    this.emitUpdate()

    return Promise.resolve()
  }

  public _setCommitMessage(
    repository: Repository,
    message: ICommitMessage | null
  ): Promise<void> {
    const gitStore = this.getGitStore(repository)
    return gitStore.setCommitMessage(message)
  }

  /**
   * Set the global application menu.
   *
   * This is called in response to the main process emitting an event signalling
   * that the application menu has changed in some way like an item being
   * added/removed or an item having its visibility toggled.
   *
   * This method should not be called by the renderer in any other circumstance
   * than as a directly result of the main-process event.
   *
   */
  private setAppMenu(menu: IMenu): Promise<void> {
    if (this.appMenu) {
      this.appMenu = this.appMenu.withMenu(menu)
    } else {
      this.appMenu = AppMenu.fromMenu(menu)
    }

    this.emitUpdate()
    return Promise.resolve()
  }

  public _setAppMenuState(
    update: (appMenu: AppMenu) => AppMenu
  ): Promise<void> {
    if (this.appMenu) {
      this.appMenu = update(this.appMenu)
      this.emitUpdate()
    }
    return Promise.resolve()
  }

  public _setAccessKeyHighlightState(highlight: boolean): Promise<void> {
    if (this.highlightAccessKeys !== highlight) {
      this.highlightAccessKeys = highlight
      this.emitUpdate()
    }

    return Promise.resolve()
  }

  public async _mergeBranch(
    repository: Repository,
    branch: string
  ): Promise<void> {
    const gitStore = this.getGitStore(repository)
    await gitStore.merge(branch)

    return this._refreshRepository(repository)
  }

  /** This shouldn't be called directly. See `Dispatcher`. */
  public _setRemoteURL(
    repository: Repository,
    name: string,
    url: string
  ): Promise<void> {
    const gitStore = this.getGitStore(repository)
    return gitStore.setRemoteURL(name, url)
  }

  /** This shouldn't be called directly. See `Dispatcher`. */
  public async _openShell(path: string) {
    this.statsStore.recordOpenShell()

    try {
      const match = await findShellOrDefault(this.selectedShell)
      await launchShell(match, path, error => this._pushError(error))
    } catch (error) {
      this.emitError(error)
    }
  }

  /** Takes a URL and opens it using the system default application */
  public _openInBrowser(url: string): Promise<boolean> {
    return shell.openExternal(url)
  }

  /** Open a path to a repository or file using the user's configured editor */
  public async _openInExternalEditor(fullPath: string): Promise<void> {
    const selectedExternalEditor =
      this.getState().selectedExternalEditor || null

    try {
      const match = await findEditorOrDefault(selectedExternalEditor)
      await launchExternalEditor(fullPath, match)
    } catch (error) {
      this.emitError(error)
    }
  }

  /** This shouldn't be called directly. See `Dispatcher`. */
  public async _saveGitIgnore(
    repository: Repository,
    text: string
  ): Promise<void> {
    const repositorySettingsStore = this.getRepositorySettingsStore(repository)
    return repositorySettingsStore.saveGitIgnore(text)
  }

  /** This shouldn't be called directly. See `Dispatcher`. */
  public async _readGitIgnore(repository: Repository): Promise<string | null> {
    const repositorySettingsStore = this.getRepositorySettingsStore(repository)
    return repositorySettingsStore.readGitIgnore()
  }

  /** Has the user opted out of stats reporting? */
  public getStatsOptOut(): boolean {
    return this.statsStore.getOptOut()
  }

  /** Set whether the user has opted out of stats reporting. */
  public async setStatsOptOut(optOut: boolean): Promise<void> {
    await this.statsStore.setOptOut(optOut)

    this.emitUpdate()
  }

  public _setConfirmRepositoryRemovalSetting(
    confirmRepoRemoval: boolean
  ): Promise<void> {
    this.confirmRepoRemoval = confirmRepoRemoval
    localStorage.setItem(confirmRepoRemovalKey, confirmRepoRemoval ? '1' : '0')
    this.emitUpdate()

    return Promise.resolve()
  }

  public _setConfirmDiscardChangesSetting(value: boolean): Promise<void> {
    this.confirmDiscardChanges = value

    localStorage.setItem(confirmDiscardChangesKey, value ? '1' : '0')
    this.emitUpdate()

    return Promise.resolve()
  }

  public _setExternalEditor(selectedEditor: ExternalEditor): Promise<void> {
    this.selectedExternalEditor = selectedEditor
    localStorage.setItem(externalEditorKey, selectedEditor)
    this.emitUpdate()

    this.updateMenuItemLabels()

    return Promise.resolve()
  }

  public _setShell(shell: Shell): Promise<void> {
    this.selectedShell = shell
    localStorage.setItem(shellKey, shell)
    this.emitUpdate()

    this.updateMenuItemLabels()

    return Promise.resolve()
  }

  public _changeImageDiffType(type: ImageDiffType): Promise<void> {
    this.imageDiffType = type
    localStorage.setItem(imageDiffTypeKey, JSON.stringify(this.imageDiffType))
    this.emitUpdate()

    return Promise.resolve()
  }

  public _setUpdateBannerVisibility(visibility: boolean) {
    this.isUpdateAvailableBannerVisible = visibility

    this.emitUpdate()
  }

  public _setDivergingBranchBannerVisibility(visibility: boolean) {
    this.isDivergingBranchBannerVisible = visibility
    this.emitUpdate()
  }

  public _reportStats() {
    return this.statsStore.reportStats(this.accounts, this.repositories)
  }

  public _recordLaunchStats(stats: ILaunchStats): Promise<void> {
    return this.statsStore.recordLaunchStats(stats)
  }

  public async _ignore(
    repository: Repository,
    pattern: string | string[]
  ): Promise<void> {
    const repoSettingsStore = this.getRepositorySettingsStore(repository)

    await repoSettingsStore.ignore(pattern)

    return this._refreshRepository(repository)
  }

  public _resetSignInState(): Promise<void> {
    this.signInStore.reset()
    return Promise.resolve()
  }

  public _beginDotComSignIn(): Promise<void> {
    this.signInStore.beginDotComSignIn()
    return Promise.resolve()
  }

  public _beginEnterpriseSignIn(): Promise<void> {
    this.signInStore.beginEnterpriseSignIn()
    return Promise.resolve()
  }

  public _setSignInEndpoint(url: string): Promise<void> {
    return this.signInStore.setEndpoint(url)
  }

  public _setSignInCredentials(
    username: string,
    password: string
  ): Promise<void> {
    return this.signInStore.authenticateWithBasicAuth(username, password)
  }

  public _requestBrowserAuthentication(): Promise<void> {
    return this.signInStore.authenticateWithBrowser()
  }

  public _setSignInOTP(otp: string): Promise<void> {
    return this.signInStore.setTwoFactorOTP(otp)
  }

  public async _setAppFocusState(isFocused: boolean): Promise<void> {
    if (this.appIsFocused !== isFocused) {
      this.appIsFocused = isFocused
      this.emitUpdate()
    }
  }

  /**
   * Start an Open in Desktop flow. This will return a new promise which will
   * resolve when `_completeOpenInDesktop` is called.
   */
  public _startOpenInDesktop(fn: () => void): Promise<Repository | null> {
    // tslint:disable-next-line:promise-must-complete
    const p = new Promise<Repository | null>(
      resolve => (this.resolveOpenInDesktop = resolve)
    )
    fn()
    return p
  }

  /**
   * Complete any active Open in Desktop flow with the repository returned by
   * the given function.
   */
  public async _completeOpenInDesktop(
    fn: () => Promise<Repository | null>
  ): Promise<Repository | null> {
    const resolve = this.resolveOpenInDesktop
    this.resolveOpenInDesktop = null

    const result = await fn()
    if (resolve) {
      resolve(result)
    }

    return result
  }

  public _updateRepositoryPath(
    repository: Repository,
    path: string
  ): Promise<Repository> {
    return this.repositoriesStore.updateRepositoryPath(repository, path)
  }

  public _removeAccount(account: Account): Promise<void> {
    log.info(
      `[AppStore] removing account ${account.login} (${
        account.name
      }) from store`
    )
    return this.accountsStore.removeAccount(account)
  }

  public async _addAccount(account: Account): Promise<void> {
    log.info(
      `[AppStore] adding account ${account.login} (${account.name}) to store`
    )
    await this.accountsStore.addAccount(account)
    const selectedState = this.getState().selectedState

    if (selectedState && selectedState.type === SelectionType.Repository) {
      // ensuring we have the latest set of accounts here, rather than waiting
      // and doing stuff when the account store emits an update and we refresh
      // the accounts field
      const accounts = await this.accountsStore.getAll()
      const repoState = selectedState.state
      const commits = repoState.commitLookup.values()
      this.loadAndCacheUsers(selectedState.repository, accounts, commits)
    }
  }

  private loadAndCacheUsers(
    repository: Repository,
    accounts: ReadonlyArray<Account>,
    commits: Iterable<Commit>
  ) {
    for (const commit of commits) {
      this.gitHubUserStore._loadAndCacheUser(
        accounts,
        repository,
        commit.sha,
        commit.author.email
      )
    }
  }

  public _updateRepositoryMissing(
    repository: Repository,
    missing: boolean
  ): Promise<Repository> {
    return this.repositoriesStore.updateRepositoryMissing(repository, missing)
  }

  public async _addRepositories(
    paths: ReadonlyArray<string>
  ): Promise<ReadonlyArray<Repository>> {
    const addedRepositories = new Array<Repository>()
    const lfsRepositories = new Array<Repository>()
    for (const path of paths) {
      const validatedPath = await validatedRepositoryPath(path)
      if (validatedPath) {
        log.info(`[AppStore] adding repository at ${validatedPath} to store`)

        const addedRepo = await this.repositoriesStore.addRepository(
          validatedPath
        )
        const [refreshedRepo, usingLFS] = await Promise.all([
          this._repositoryWithRefreshedGitHubRepository(addedRepo),
          this.isUsingLFS(addedRepo),
        ])
        addedRepositories.push(refreshedRepo)

        if (usingLFS) {
          lfsRepositories.push(refreshedRepo)
        }
      } else {
        const error = new Error(`${path} isn't a git repository.`)
        this.emitError(error)
      }
    }

    if (lfsRepositories.length > 0) {
      this._showPopup({
        type: PopupType.InitializeLFS,
        repositories: lfsRepositories,
      })
    }

    return addedRepositories
  }

  public async _removeRepositories(
    repositories: ReadonlyArray<Repository | CloningRepository>
  ): Promise<void> {
    const localRepositories = repositories.filter(
      r => r instanceof Repository
    ) as ReadonlyArray<Repository>
    const cloningRepositories = repositories.filter(
      r => r instanceof CloningRepository
    ) as ReadonlyArray<CloningRepository>
    cloningRepositories.forEach(r => {
      this._removeCloningRepository(r)
    })

    const repositoryIDs = localRepositories.map(r => r.id)
    for (const id of repositoryIDs) {
      await this.repositoriesStore.removeRepository(id)
    }

    const allRepositories = await this.repositoriesStore.getAll()
    if (allRepositories.length === 0) {
      this._closeFoldout(FoldoutType.Repository)
    } else {
      this._showFoldout({ type: FoldoutType.Repository })
    }
  }

  public async _cloneAgain(url: string, path: string): Promise<void> {
    const { promise, repository } = this._clone(url, path)
    await this._selectRepository(repository)
    const success = await promise
    if (!success) {
      return
    }

    const repositories = this.repositories
    const found = repositories.find(r => r.path === path)

    if (found) {
      const updatedRepository = await this._updateRepositoryMissing(
        found,
        false
      )
      await this._selectRepository(updatedRepository)
    }
  }

  private async withAuthenticatingUser<T>(
    repository: Repository,
    fn: (repository: Repository, account: IGitAccount | null) => Promise<T>
  ): Promise<T> {
    let updatedRepository = repository
    let account: IGitAccount | null = getAccountForRepository(
      this.accounts,
      updatedRepository
    )

    // If we don't have a user association, it might be because we haven't yet
    // tried to associate the repository with a GitHub repository, or that
    // association is out of date. So try again before we bail on providing an
    // authenticating user.
    if (!account) {
      updatedRepository = await this._repositoryWithRefreshedGitHubRepository(
        repository
      )
      account = getAccountForRepository(this.accounts, updatedRepository)
    }

    if (!account) {
      const gitStore = this.getGitStore(repository)
      const remote = gitStore.remote
      if (remote) {
        const hostname = getGenericHostname(remote.url)
        const username = getGenericUsername(hostname)
        if (username != null) {
          account = { login: username, endpoint: hostname }
        }
      }
    }

    if (account instanceof Account) {
      const hasValidToken =
        account.token.length > 0 ? 'has token' : 'empty token'
      log.info(
        `[AppStore.withAuthenticatingUser] account found for repository: ${
          repository.name
        } - ${account.login} (${hasValidToken})`
      )
    }

    return fn(updatedRepository, account)
  }

  private updateRevertProgress(
    repository: Repository,
    progress: IRevertProgress | null
  ) {
    this.updateRepositoryState(repository, state => ({
      revertProgress: progress,
    }))

    if (this.selectedRepository === repository) {
      this.emitUpdate()
    }
  }

  /** This shouldn't be called directly. See `Dispatcher`. */
  public async _revertCommit(
    repository: Repository,
    commit: Commit
  ): Promise<void> {
    return this.withAuthenticatingUser(repository, async (repo, account) => {
      const gitStore = this.getGitStore(repo)

      await gitStore.revertCommit(repo, commit, account, progress => {
        this.updateRevertProgress(repo, progress)
      })

      this.updateRevertProgress(repo, null)

      return gitStore.loadHistory()
    })
  }

  public async promptForGenericGitAuthentication(
    repository: Repository | CloningRepository,
    retryAction: RetryAction
  ): Promise<void> {
    let url
    if (repository instanceof Repository) {
      const gitStore = this.getGitStore(repository)
      const remote = gitStore.remote
      if (!remote) {
        return
      }

      url = remote.url
    } else {
      url = repository.url
    }

    const hostname = getGenericHostname(url)
    return this._showPopup({
      type: PopupType.GenericGitAuthentication,
      hostname,
      retryAction,
    })
  }

  public async _installGlobalLFSFilters(force: boolean): Promise<void> {
    try {
      await installGlobalLFSFilters(force)
    } catch (error) {
      this.emitError(error)
    }
  }

  private async isUsingLFS(repository: Repository): Promise<boolean> {
    try {
      return await isUsingLFS(repository)
    } catch (error) {
      return false
    }
  }

  public async _installLFSHooks(
    repositories: ReadonlyArray<Repository>
  ): Promise<void> {
    for (const repo of repositories) {
      try {
        // At this point we've asked the user if we should install them, so
        // force installation.
        await installLFSHooks(repo, true)
      } catch (error) {
        this.emitError(error)
      }
    }
  }

  public _changeCloneRepositoriesTab(tab: CloneRepositoryTab): Promise<void> {
    this.selectedCloneRepositoryTab = tab

    this.emitUpdate()

    return Promise.resolve()
  }

  public _openMergeTool(repository: Repository, path: string): Promise<void> {
    const gitStore = this.getGitStore(repository)
    return gitStore.openMergeTool(path)
  }

  public _changeBranchesTab(tab: BranchesTab): Promise<void> {
    this.selectedBranchesTab = tab

    this.emitUpdate()

    return Promise.resolve()
  }

  public async _createPullRequest(repository: Repository): Promise<void> {
    const gitHubRepository = repository.gitHubRepository
    if (!gitHubRepository) {
      return
    }

    const state = this.getRepositoryState(repository)
    const tip = state.branchesState.tip

    if (tip.kind !== TipState.Valid) {
      return
    }

    const branch = tip.branch
    const aheadBehind = state.aheadBehind

    if (aheadBehind == null) {
      this._showPopup({
        type: PopupType.PushBranchCommits,
        repository,
        branch,
      })
    } else if (aheadBehind.ahead > 0) {
      this._showPopup({
        type: PopupType.PushBranchCommits,
        repository,
        branch,
        unPushedCommits: aheadBehind.ahead,
      })
    } else {
      await this._openCreatePullRequestInBrowser(repository, branch)
    }
  }

  public async _showPullRequest(repository: Repository): Promise<void> {
    const gitHubRepository = repository.gitHubRepository

    if (!gitHubRepository) {
      return
    }

    const state = this.getRepositoryState(repository)
    const currentPullRequest = state.branchesState.currentPullRequest

    if (!currentPullRequest) {
      return
    }

    const baseURL = `${gitHubRepository.htmlURL}/pull/${
      currentPullRequest.number
    }`

    await this._openInBrowser(baseURL)
  }

  private async loadPullRequests(
    repository: Repository,
    loader: (account: Account) => void
  ) {
    const gitHubRepository = repository.gitHubRepository

    if (gitHubRepository == null) {
      return
    }

    const account = getAccountForEndpoint(
      this.accounts,
      gitHubRepository.endpoint
    )

    if (account == null) {
      return
    }

    await loader(account)
  }

  public async _refreshPullRequests(repository: Repository): Promise<void> {
    return this.loadPullRequests(repository, async account => {
      await this.pullRequestStore.fetchAndCachePullRequests(repository, account)
      this.updateMenuItemLabels(repository)
    })
  }

  private async onPullRequestStoreUpdated(gitHubRepository: GitHubRepository) {
    const promiseForPRs = this.pullRequestStore.fetchPullRequestsFromCache(
      gitHubRepository
    )
    const isLoading = this.pullRequestStore.isFetchingPullRequests(
      gitHubRepository
    )

    const repository = this.repositories.find(
      r =>
        !!r.gitHubRepository &&
        r.gitHubRepository.dbID === gitHubRepository.dbID
    )
    if (!repository) {
      return
    }

    const prs = await promiseForPRs
    this.updateBranchesState(repository, state => {
      return {
        openPullRequests: prs,
        isLoadingPullRequests: isLoading,
      }
    })

    this._updateCurrentPullRequest(repository)
    this.emitUpdate()
  }

  private findAssociatedPullRequest(
    branch: Branch,
    pullRequests: ReadonlyArray<PullRequest>,
    gitHubRepository: GitHubRepository,
    remote: IRemote
  ): PullRequest | null {
    const upstream = branch.upstreamWithoutRemote

    if (upstream == null) {
      return null
    }

    const pr =
      pullRequests.find(
        pr =>
          pr.head.ref === upstream &&
          pr.head.gitHubRepository != null &&
          repositoryMatchesRemote(pr.head.gitHubRepository, remote)
      ) || null

    return pr
  }

  private _updateCurrentPullRequest(repository: Repository) {
    const gitHubRepository = repository.gitHubRepository

    if (!gitHubRepository) {
      return
    }

    this.updateBranchesState(repository, state => {
      let currentPullRequest: PullRequest | null = null

      const remote = this.getRepositoryState(repository).remote

      if (state.tip.kind === TipState.Valid && remote) {
        currentPullRequest = this.findAssociatedPullRequest(
          state.tip.branch,
          state.openPullRequests,
          gitHubRepository,
          remote
        )
      }

      return {
        currentPullRequest,
      }
    })

    this.emitUpdate()
  }

  public async _openCreatePullRequestInBrowser(
    repository: Repository,
    branch: Branch
  ): Promise<void> {
    const gitHubRepository = repository.gitHubRepository
    if (!gitHubRepository) {
      return
    }

    const urlEncodedBranchName = QueryString.escape(branch.nameWithoutRemote)
    const baseURL = `${
      gitHubRepository.htmlURL
    }/pull/new/${urlEncodedBranchName}`

    await this._openInBrowser(baseURL)
  }

  public async _updateExistingUpstreamRemote(
    repository: Repository
  ): Promise<void> {
    const gitStore = this.getGitStore(repository)
    await gitStore.updateExistingUpstreamRemote()

    return this._refreshRepository(repository)
  }

  private getIgnoreExistingUpstreamRemoteKey(repository: Repository): string {
    return `repository/${repository.id}/ignoreExistingUpstreamRemote`
  }

  public _ignoreExistingUpstreamRemote(repository: Repository): Promise<void> {
    const key = this.getIgnoreExistingUpstreamRemoteKey(repository)
    localStorage.setItem(key, '1')

    return Promise.resolve()
  }

  private getIgnoreExistingUpstreamRemote(
    repository: Repository
  ): Promise<boolean> {
    const key = this.getIgnoreExistingUpstreamRemoteKey(repository)
    const value = localStorage.getItem(key)
    return Promise.resolve(value === '1')
  }

  private async addUpstreamRemoteIfNeeded(repository: Repository) {
    const gitStore = this.getGitStore(repository)
    const ignored = await this.getIgnoreExistingUpstreamRemote(repository)
    if (ignored) {
      return
    }

    return gitStore.addUpstreamRemoteIfNeeded()
  }

  public async _checkoutPullRequest(
    repository: Repository,
    pullRequest: PullRequest
  ): Promise<void> {
    const gitHubRepository = forceUnwrap(
      `Cannot checkout a PR if the repository doesn't have a GitHub repository`,
      repository.gitHubRepository
    )
    const head = pullRequest.head
    const isRefInThisRepo =
      head.gitHubRepository &&
      head.gitHubRepository.cloneURL === gitHubRepository.cloneURL

    if (isRefInThisRepo) {
      const defaultRemote = await getDefaultRemote(repository)
      // if we don't have a default remote here, it's probably going
      // to just crash and burn on checkout, but that's okay
      if (defaultRemote != null) {
        // the remote ref will be something like `origin/my-cool-branch`
        const remoteRef = `${defaultRemote.name}/${head.ref}`
        const gitStore = this.getGitStore(repository)

        const remoteRefExists =
          gitStore.allBranches.find(branch => branch.name === remoteRef) != null

        // only try a fetch here if we can't find the ref
        if (!remoteRefExists) {
          await this._fetchRemote(
            repository,
            defaultRemote,
            FetchType.UserInitiatedTask
          )
        }
      }
      await this._checkoutBranch(repository, head.ref)
    } else if (head.gitHubRepository != null) {
      const cloneURL = forceUnwrap(
        "This pull request's clone URL is not populated but should be",
        head.gitHubRepository.cloneURL
      )
      const remoteName = forkPullRequestRemoteName(
        head.gitHubRepository.owner.login
      )
      const remotes = await getRemotes(repository)
      const remote =
        remotes.find(r => r.name === remoteName) ||
        (await addRemote(repository, remoteName, cloneURL))

      if (remote.url !== cloneURL) {
        const error = new Error(
          `Expected PR remote ${remoteName} url to be ${cloneURL} got ${
            remote.url
          }.`
        )

        log.error(error.message)
        return this.emitError(error)
      }

      await this._fetchRemote(repository, remote, FetchType.UserInitiatedTask)

      const gitStore = this.getGitStore(repository)

      const localBranchName = `pr/${pullRequest.number}`
      const doesBranchExist =
        gitStore.allBranches.find(branch => branch.name === localBranchName) !=
        null

      if (!doesBranchExist) {
        await this._createBranch(
          repository,
          localBranchName,
          `${remoteName}/${head.ref}`
        )
      }

      await this._checkoutBranch(repository, localBranchName)
    }

    this.statsStore.recordPRBranchCheckout()
  }

  /**
   * Set whether the user has chosen to hide or show the
   * co-authors field in the commit message component
   */
  public _setShowCoAuthoredBy(
    repository: Repository,
    showCoAuthoredBy: boolean
  ) {
    this.getGitStore(repository).setShowCoAuthoredBy(showCoAuthoredBy)
    return Promise.resolve()
  }

  /**
   * Update the per-repository co-authors list
   *
   * @param repository Co-author settings are per-repository
   * @param coAuthors  Zero or more authors
   */
  public _setCoAuthors(
    repository: Repository,
    coAuthors: ReadonlyArray<IAuthor>
  ) {
    this.getGitStore(repository).setCoAuthors(coAuthors)
    return Promise.resolve()
  }

  /**
   * Increments the `mergeIntoCurrentBranchMenuCount` metric
   */
  public _recordMenuInitiatedMerge() {
    this.statsStore.recordMenuInitiatedMerge()
  }

  /**
   * Increments the `updateFromDefaultBranchMenuCount` metric
   */
  public _recordMenuInitiatedUpdate() {
    this.statsStore.recordMenuInitiatedUpdate()
  }

  /**
   * Increments the `mergesInitiatedFromComparison` metric
   */
  public _recordCompareInitiatedMerge() {
    this.statsStore.recordCompareInitiatedMerge()
  }

  /**
   * Set the application-wide theme
   */
  public _setSelectedTheme(theme: ApplicationTheme) {
    setPersistedTheme(theme)
    this.selectedTheme = theme
    this.emitUpdate()

    return Promise.resolve()
  }
}

function forkPullRequestRemoteName(remoteName: string) {
  return `${ForkedRemotePrefix}${remoteName}`
}

/**
 * Map the cached state of the compare view to an action
 * to perform which is then used to compute the compare
 * view contents.
 */
function getInitialAction(
  cachedState: IDisplayHistory | ICompareBranch
): CompareAction {
  if (cachedState.kind === ComparisonView.None) {
    return {
      kind: CompareActionKind.History,
    }
  }

  return {
    kind: CompareActionKind.Branch,
    branch: cachedState.comparisonBranch,
    mode: cachedState.kind,
  }
}<|MERGE_RESOLUTION|>--- conflicted
+++ resolved
@@ -132,16 +132,12 @@
 import { ComparisonCache } from '../comparison-cache'
 import { AheadBehindUpdater } from './helpers/ahead-behind-updater'
 import { enableCompareSidebar } from '../feature-flag'
-<<<<<<< HEAD
 import { inferComparisonBranch } from './helpers/infer-comparison-branch'
-import { ApplicationTheme, getThemeName } from '../../ui/lib/application-theme'
-=======
 import {
   ApplicationTheme,
   getPersistedTheme,
   setPersistedTheme,
 } from '../../ui/lib/application-theme'
->>>>>>> 061fc8e2
 
 /**
  * Enum used by fetch to determine if
