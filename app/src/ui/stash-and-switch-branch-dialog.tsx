import * as React from 'react'
import { Dialog, DialogContent, DialogFooter } from './dialog'
import { Repository } from '../models/repository'
import { Dispatcher } from './dispatcher'
import { VerticalSegmentedControl } from './lib/vertical-segmented-control'
import { Row } from './lib/row'
import { Branch } from '../models/branch'
import { ButtonGroup } from './lib/button-group'
import { Button } from './lib/button'
import { UncommittedChangesStrategy } from '../models/uncommitted-changes-strategy'
import { Octicon, OcticonSymbol } from './octicons'

enum StashAction {
  StashOnCurrentBranch,
  MoveToNewBranch,
}
interface ISwitchBranchProps {
  readonly repository: Repository
  readonly dispatcher: Dispatcher
  readonly currentBranch: Branch

  /** The branch to checkout after the user selects a stash action */
  readonly branchToCheckout: Branch

  /** Whether `currentBranch` has an existing stash association */
  readonly hasAssociatedStash: boolean
  readonly onDismissed: () => void
}

interface ISwitchBranchState {
  readonly isStashingChanges: boolean
  readonly selectedStashAction: StashAction
}

export class StashAndSwitchBranch extends React.Component<
  ISwitchBranchProps,
  ISwitchBranchState
> {
  public constructor(props: ISwitchBranchProps) {
    super(props)

    this.state = {
      isStashingChanges: false,
      selectedStashAction: StashAction.StashOnCurrentBranch,
    }
  }

  public render() {
    const { isStashingChanges } = this.state
    return (
      <Dialog
        id="stash-changes"
        title={__DARWIN__ ? 'Switch Branch' : 'Switch branch'}
        onSubmit={this.onSubmit}
        onDismissed={this.props.onDismissed}
        loading={isStashingChanges}
        disabled={isStashingChanges}
      >
<<<<<<< HEAD
        <DialogContent>
          {this.renderOptions()}
          {this.renderStashOverwriteWarning()}
        </DialogContent>
=======
        <DialogContent>{this.renderStashActions()}</DialogContent>
>>>>>>> e42094df
        <DialogFooter>
          <ButtonGroup>
            <Button type="submit">
              {__DARWIN__ ? 'Switch Branch' : 'Switch branch'}
            </Button>
            <Button onClick={this.props.onDismissed}>Cancel</Button>
          </ButtonGroup>
        </DialogFooter>
      </Dialog>
    )
  }

<<<<<<< HEAD
  private renderStashOverwriteWarning() {
    if (!this.props.hasAssociatedStash) {
      return null
    }

    return (
      <Row>
        <p>
          <Octicon symbol={OcticonSymbol.triangleUp} /> Your branch already has
          an associated stash.
        </p>
      </Row>
    )
  }

  private renderOptions() {
=======
  private renderStashActions() {
>>>>>>> e42094df
    const { branchToCheckout } = this.props
    const items = [
      {
        title: `Yes, stash my changes from ${this.props.currentBranch.name}`,
        description: 'Stash your in-progress work and return to it later',
      },
      {
        title: `No, bring my changes to ${branchToCheckout.name}`,
        description:
          'your in-progress work will automatically follow you to the new branch',
      },
    ]

    return (
      <Row>
        <VerticalSegmentedControl
          label="Do you want to stash your changes?"
          items={items}
          selectedIndex={this.state.selectedStashAction}
          onSelectionChanged={this.onSelectionChanged}
        />
      </Row>
    )
  }

  private onSelectionChanged = (action: StashAction) => {
    this.setState({ selectedStashAction: action })
  }

  private onSubmit = async () => {
    const { repository, branchToCheckout, dispatcher } = this.props
    const { selectedStashAction } = this.state

    if (selectedStashAction === StashAction.StashOnCurrentBranch) {
      await dispatcher.checkoutBranch(
        repository,
        branchToCheckout,
        UncommittedChangesStrategy.stashOnCurrentBranch
      )
    } else if (selectedStashAction === StashAction.MoveToNewBranch) {
      await dispatcher.checkoutBranch(
        repository,
        branchToCheckout,
        UncommittedChangesStrategy.moveToNewBranch
      )
    }

    this.props.onDismissed()
  }
}<|MERGE_RESOLUTION|>--- conflicted
+++ resolved
@@ -56,14 +56,10 @@
         loading={isStashingChanges}
         disabled={isStashingChanges}
       >
-<<<<<<< HEAD
         <DialogContent>
           {this.renderOptions()}
           {this.renderStashOverwriteWarning()}
         </DialogContent>
-=======
-        <DialogContent>{this.renderStashActions()}</DialogContent>
->>>>>>> e42094df
         <DialogFooter>
           <ButtonGroup>
             <Button type="submit">
@@ -76,7 +72,6 @@
     )
   }
 
-<<<<<<< HEAD
   private renderStashOverwriteWarning() {
     if (!this.props.hasAssociatedStash) {
       return null
@@ -92,10 +87,7 @@
     )
   }
 
-  private renderOptions() {
-=======
   private renderStashActions() {
->>>>>>> e42094df
     const { branchToCheckout } = this.props
     const items = [
       {
