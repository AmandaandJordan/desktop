--- conflicted
+++ resolved
@@ -2,16 +2,14 @@
 import { Button, IButtonProps } from './button'
 
 interface IButtonGroupProps {
-<<<<<<< HEAD
   readonly children?: ReadonlyArray<JSX.Element>
-=======
+
   /**
    * Does the button group perform a destructive action? On macOS, this controls
    * whether the submit button belongs on the left or right. This has no effect
    * on other OSes.
    */
   readonly destructive?: boolean
->>>>>>> 5afcee1a
 }
 
 /**
