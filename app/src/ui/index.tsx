import * as React from 'react'
import * as ReactDOM from 'react-dom'

import { ipcRenderer, remote } from 'electron'

import App from './app'
<<<<<<< HEAD
import {WindowState, getWindowState} from '../lib/window-state'
import {Dispatcher, LocalStore} from '../lib/dispatcher'
=======
import { WindowState, getWindowState } from '../lib/window-state'
import { Dispatcher } from '../lib/dispatcher'
>>>>>>> 79d3b1bb

if (!process.env.TEST_ENV) {
  /* This is the magic trigger for webpack to go compile
  * our sass into css and inject it into the DOM. */
  require('../../styles/desktop.scss')
}

const store = new LocalStore()
const dispatcher = new Dispatcher(store)

document.body.classList.add(`platform-${process.platform}`)

function updateFullScreenBodyInfo(windowState: WindowState) {
  if (windowState === 'full-screen') {
    document.body.classList.add('fullscreen')
  } else {
    document.body.classList.remove('fullscreen')
  }
}

updateFullScreenBodyInfo(getWindowState(remote.getCurrentWindow()))
ipcRenderer.on('window-state-changed', (_, args) => updateFullScreenBodyInfo(args as WindowState))

ReactDOM.render(<App dispatcher={dispatcher} store={store}/>, document.getElementById('desktop-app-container')!)<|MERGE_RESOLUTION|>--- conflicted
+++ resolved
@@ -4,13 +4,8 @@
 import { ipcRenderer, remote } from 'electron'
 
 import App from './app'
-<<<<<<< HEAD
-import {WindowState, getWindowState} from '../lib/window-state'
-import {Dispatcher, LocalStore} from '../lib/dispatcher'
-=======
 import { WindowState, getWindowState } from '../lib/window-state'
-import { Dispatcher } from '../lib/dispatcher'
->>>>>>> 79d3b1bb
+import { Dispatcher, LocalStore } from '../lib/dispatcher'
 
 if (!process.env.TEST_ENV) {
   /* This is the magic trigger for webpack to go compile
