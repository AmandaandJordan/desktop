{
  "name": "desktop",
<<<<<<< HEAD
  "version": "0.0.15",
=======
  "version": "0.0.17",
>>>>>>> 8abb2674
  "dependencies": {
    "ansi-html": {
      "version": "0.0.6",
      "from": "ansi-html@0.0.6",
      "resolved": "https://registry.npmjs.org/ansi-html/-/ansi-html-0.0.6.tgz"
    },
    "ansi-regex": {
      "version": "2.0.0",
      "from": "ansi-regex@>=2.0.0 <3.0.0",
      "resolved": "https://registry.npmjs.org/ansi-regex/-/ansi-regex-2.0.0.tgz"
    },
    "ansi-styles": {
      "version": "2.2.1",
      "from": "ansi-styles@>=2.2.1 <3.0.0",
      "resolved": "https://registry.npmjs.org/ansi-styles/-/ansi-styles-2.2.1.tgz"
    },
    "argparse": {
      "version": "1.0.9",
      "from": "argparse@>=1.0.7 <2.0.0",
      "resolved": "https://registry.npmjs.org/argparse/-/argparse-1.0.9.tgz"
    },
    "asap": {
      "version": "2.0.5",
      "from": "asap@>=2.0.3 <2.1.0",
      "resolved": "https://registry.npmjs.org/asap/-/asap-2.0.5.tgz"
    },
    "asn1": {
      "version": "0.2.3",
      "from": "asn1@>=0.2.3 <0.3.0",
      "resolved": "https://registry.npmjs.org/asn1/-/asn1-0.2.3.tgz"
    },
    "assert-plus": {
      "version": "0.2.0",
      "from": "assert-plus@>=0.2.0 <0.3.0",
      "resolved": "https://registry.npmjs.org/assert-plus/-/assert-plus-0.2.0.tgz"
    },
    "asynckit": {
      "version": "0.4.0",
      "from": "asynckit@>=0.4.0 <0.5.0",
      "resolved": "https://registry.npmjs.org/asynckit/-/asynckit-0.4.0.tgz"
    },
    "aws-sign2": {
      "version": "0.6.0",
      "from": "aws-sign2@>=0.6.0 <0.7.0",
      "resolved": "https://registry.npmjs.org/aws-sign2/-/aws-sign2-0.6.0.tgz"
    },
    "aws4": {
      "version": "1.5.0",
      "from": "aws4@>=1.2.1 <2.0.0",
      "resolved": "https://registry.npmjs.org/aws4/-/aws4-1.5.0.tgz"
    },
    "babel-runtime": {
      "version": "6.20.0",
      "from": "babel-runtime@>=6.11.6 <7.0.0",
      "resolved": "https://registry.npmjs.org/babel-runtime/-/babel-runtime-6.20.0.tgz"
    },
    "balanced-match": {
      "version": "0.4.2",
      "from": "balanced-match@>=0.4.1 <0.5.0",
      "resolved": "https://registry.npmjs.org/balanced-match/-/balanced-match-0.4.2.tgz"
    },
    "base64-js": {
      "version": "0.0.8",
      "from": "base64-js@0.0.8",
      "resolved": "https://registry.npmjs.org/base64-js/-/base64-js-0.0.8.tgz"
    },
    "bcrypt-pbkdf": {
      "version": "1.0.0",
      "from": "bcrypt-pbkdf@>=1.0.0 <2.0.0",
      "resolved": "https://registry.npmjs.org/bcrypt-pbkdf/-/bcrypt-pbkdf-1.0.0.tgz"
    },
    "big.js": {
      "version": "3.1.3",
      "from": "big.js@>=3.1.3 <4.0.0",
      "resolved": "https://registry.npmjs.org/big.js/-/big.js-3.1.3.tgz"
    },
    "bl": {
      "version": "1.2.0",
      "from": "bl@>=1.0.0 <2.0.0",
      "resolved": "https://registry.npmjs.org/bl/-/bl-1.2.0.tgz"
    },
    "block-stream": {
      "version": "0.0.9",
      "from": "block-stream@*",
      "resolved": "https://registry.npmjs.org/block-stream/-/block-stream-0.0.9.tgz"
    },
    "boom": {
      "version": "2.10.1",
      "from": "boom@>=2.0.0 <3.0.0",
      "resolved": "https://registry.npmjs.org/boom/-/boom-2.10.1.tgz"
    },
    "brace-expansion": {
      "version": "1.1.6",
      "from": "brace-expansion@>=1.0.0 <2.0.0",
      "resolved": "https://registry.npmjs.org/brace-expansion/-/brace-expansion-1.1.6.tgz"
    },
    "buffer": {
      "version": "3.6.0",
      "from": "buffer@>=3.0.1 <4.0.0",
      "resolved": "https://registry.npmjs.org/buffer/-/buffer-3.6.0.tgz"
    },
    "buffer-crc32": {
      "version": "0.2.13",
      "from": "buffer-crc32@>=0.2.3 <0.3.0",
      "resolved": "https://registry.npmjs.org/buffer-crc32/-/buffer-crc32-0.2.13.tgz"
    },
    "buffer-shims": {
      "version": "1.0.0",
      "from": "buffer-shims@>=1.0.0 <2.0.0",
      "resolved": "https://registry.npmjs.org/buffer-shims/-/buffer-shims-1.0.0.tgz"
    },
    "byline": {
      "version": "4.2.2",
      "from": "byline@4.2.2",
      "resolved": "https://registry.npmjs.org/byline/-/byline-4.2.2.tgz"
    },
    "caseless": {
      "version": "0.11.0",
      "from": "caseless@>=0.11.0 <0.12.0",
      "resolved": "https://registry.npmjs.org/caseless/-/caseless-0.11.0.tgz"
    },
    "chalk": {
      "version": "1.1.3",
      "from": "chalk@>=1.0.0 <2.0.0",
      "resolved": "https://registry.npmjs.org/chalk/-/chalk-1.1.3.tgz"
    },
    "checksum": {
      "version": "0.1.1",
      "from": "checksum@>=0.1.1 <0.2.0",
      "resolved": "https://registry.npmjs.org/checksum/-/checksum-0.1.1.tgz"
    },
    "classnames": {
      "version": "2.2.5",
      "from": "classnames@>=2.2.3 <3.0.0",
      "resolved": "https://registry.npmjs.org/classnames/-/classnames-2.2.5.tgz"
    },
    "codemirror": {
      "version": "5.19.0",
      "from": "codemirror@>=5.13.4 <6.0.0",
      "resolved": "https://registry.npmjs.org/codemirror/-/codemirror-5.19.0.tgz"
    },
    "combined-stream": {
      "version": "1.0.5",
      "from": "combined-stream@>=1.0.5 <1.1.0",
      "resolved": "https://registry.npmjs.org/combined-stream/-/combined-stream-1.0.5.tgz"
    },
    "commander": {
      "version": "2.8.1",
      "from": "commander@>=2.8.1 <2.9.0",
      "resolved": "https://registry.npmjs.org/commander/-/commander-2.8.1.tgz"
    },
    "concat-map": {
      "version": "0.0.1",
      "from": "concat-map@0.0.1",
      "resolved": "https://registry.npmjs.org/concat-map/-/concat-map-0.0.1.tgz"
    },
    "core-js": {
      "version": "2.4.1",
      "from": "core-js@>=2.4.0 <3.0.0",
      "resolved": "https://registry.npmjs.org/core-js/-/core-js-2.4.1.tgz"
    },
    "core-util-is": {
      "version": "1.0.2",
      "from": "core-util-is@>=1.0.0 <1.1.0",
      "resolved": "https://registry.npmjs.org/core-util-is/-/core-util-is-1.0.2.tgz"
    },
    "cross-spawn-async": {
      "version": "2.2.5",
      "from": "cross-spawn-async@>=2.1.1 <3.0.0",
      "resolved": "https://registry.npmjs.org/cross-spawn-async/-/cross-spawn-async-2.2.5.tgz"
    },
    "cryptiles": {
      "version": "2.0.5",
      "from": "cryptiles@>=2.0.0 <3.0.0",
      "resolved": "https://registry.npmjs.org/cryptiles/-/cryptiles-2.0.5.tgz"
    },
    "dashdash": {
      "version": "1.14.1",
      "from": "dashdash@>=1.12.0 <2.0.0",
      "resolved": "https://registry.npmjs.org/dashdash/-/dashdash-1.14.1.tgz",
      "dependencies": {
        "assert-plus": {
          "version": "1.0.0",
          "from": "assert-plus@>=1.0.0 <2.0.0",
          "resolved": "https://registry.npmjs.org/assert-plus/-/assert-plus-1.0.0.tgz"
        }
      }
    },
    "decompress": {
      "version": "4.0.0",
      "from": "decompress@>=4.0.0 <5.0.0",
      "resolved": "https://registry.npmjs.org/decompress/-/decompress-4.0.0.tgz"
    },
    "decompress-tar": {
      "version": "4.1.0",
      "from": "decompress-tar@>=4.0.0 <5.0.0",
      "resolved": "https://registry.npmjs.org/decompress-tar/-/decompress-tar-4.1.0.tgz"
    },
    "decompress-tarbz2": {
      "version": "4.1.0",
      "from": "decompress-tarbz2@>=4.0.0 <5.0.0",
      "resolved": "https://registry.npmjs.org/decompress-tarbz2/-/decompress-tarbz2-4.1.0.tgz"
    },
    "decompress-targz": {
      "version": "4.0.0",
      "from": "decompress-targz@>=4.0.0 <5.0.0",
      "resolved": "https://registry.npmjs.org/decompress-targz/-/decompress-targz-4.0.0.tgz"
    },
    "decompress-unzip": {
      "version": "4.0.1",
      "from": "decompress-unzip@>=4.0.1 <5.0.0",
      "resolved": "https://registry.npmjs.org/decompress-unzip/-/decompress-unzip-4.0.1.tgz"
    },
    "deep-equal": {
      "version": "1.0.1",
      "from": "deep-equal@>=1.0.1 <2.0.0",
      "resolved": "https://registry.npmjs.org/deep-equal/-/deep-equal-1.0.1.tgz"
    },
    "delayed-stream": {
      "version": "1.0.0",
      "from": "delayed-stream@>=1.0.0 <1.1.0",
      "resolved": "https://registry.npmjs.org/delayed-stream/-/delayed-stream-1.0.0.tgz"
    },
    "dexie": {
      "version": "1.4.1",
      "from": "dexie@>=1.4.1 <2.0.0",
      "resolved": "https://registry.npmjs.org/dexie/-/dexie-1.4.1.tgz"
    },
    "dom-helpers": {
      "version": "2.4.0",
      "from": "dom-helpers@>=2.4.0 <3.0.0",
      "resolved": "https://registry.npmjs.org/dom-helpers/-/dom-helpers-2.4.0.tgz"
    },
    "ecc-jsbn": {
      "version": "0.1.1",
      "from": "ecc-jsbn@>=0.1.1 <0.2.0",
      "resolved": "https://registry.npmjs.org/ecc-jsbn/-/ecc-jsbn-0.1.1.tgz"
    },
    "electron-window-state": {
      "version": "3.1.0",
      "from": "electron-window-state@latest",
      "resolved": "https://registry.npmjs.org/electron-window-state/-/electron-window-state-3.1.0.tgz"
    },
    "emojis-list": {
      "version": "2.0.1",
      "from": "emojis-list@>=2.0.0 <3.0.0",
      "resolved": "https://registry.npmjs.org/emojis-list/-/emojis-list-2.0.1.tgz"
    },
    "encoding": {
      "version": "0.1.12",
      "from": "encoding@>=0.1.11 <0.2.0",
      "resolved": "https://registry.npmjs.org/encoding/-/encoding-0.1.12.tgz"
    },
    "end-of-stream": {
      "version": "1.1.0",
      "from": "end-of-stream@>=1.0.0 <2.0.0",
      "resolved": "https://registry.npmjs.org/end-of-stream/-/end-of-stream-1.1.0.tgz"
    },
    "es6-promise": {
      "version": "3.0.2",
      "from": "es6-promise@3.0.2",
      "resolved": "https://registry.npmjs.org/es6-promise/-/es6-promise-3.0.2.tgz"
    },
    "escape-string-regexp": {
      "version": "1.0.5",
      "from": "escape-string-regexp@>=1.0.2 <2.0.0",
      "resolved": "https://registry.npmjs.org/escape-string-regexp/-/escape-string-regexp-1.0.5.tgz"
    },
    "esprima": {
      "version": "2.7.3",
      "from": "esprima@>=2.6.0 <3.0.0",
      "resolved": "https://registry.npmjs.org/esprima/-/esprima-2.7.3.tgz"
    },
    "event-kit": {
      "version": "2.0.0",
      "from": "event-kit@>=2.0.0 <3.0.0",
      "resolved": "https://registry.npmjs.org/event-kit/-/event-kit-2.0.0.tgz"
    },
    "execa": {
      "version": "0.4.0",
      "from": "execa@>=0.4.0 <0.5.0",
      "resolved": "https://registry.npmjs.org/execa/-/execa-0.4.0.tgz"
    },
    "extend": {
      "version": "3.0.0",
      "from": "extend@>=3.0.0 <3.1.0",
      "resolved": "https://registry.npmjs.org/extend/-/extend-3.0.0.tgz"
    },
    "extsprintf": {
      "version": "1.0.2",
      "from": "extsprintf@1.0.2",
      "resolved": "https://registry.npmjs.org/extsprintf/-/extsprintf-1.0.2.tgz"
    },
    "fbjs": {
      "version": "0.8.5",
      "from": "fbjs@>=0.8.4 <0.9.0",
      "resolved": "https://registry.npmjs.org/fbjs/-/fbjs-0.8.5.tgz",
      "dependencies": {
        "core-js": {
          "version": "1.2.7",
          "from": "core-js@>=1.0.0 <2.0.0",
          "resolved": "https://registry.npmjs.org/core-js/-/core-js-1.2.7.tgz"
        }
      }
    },
    "fd-slicer": {
      "version": "1.0.1",
      "from": "fd-slicer@>=1.0.1 <1.1.0",
      "resolved": "https://registry.npmjs.org/fd-slicer/-/fd-slicer-1.0.1.tgz"
    },
    "file-type": {
      "version": "3.9.0",
      "from": "file-type@>=3.8.0 <4.0.0",
      "resolved": "https://registry.npmjs.org/file-type/-/file-type-3.9.0.tgz"
    },
    "forever-agent": {
      "version": "0.6.1",
      "from": "forever-agent@>=0.6.1 <0.7.0",
      "resolved": "https://registry.npmjs.org/forever-agent/-/forever-agent-0.6.1.tgz"
    },
    "form-data": {
      "version": "2.1.2",
      "from": "form-data@>=2.1.1 <2.2.0",
      "resolved": "https://registry.npmjs.org/form-data/-/form-data-2.1.2.tgz"
    },
    "front-matter": {
      "version": "2.1.1",
      "from": "front-matter@latest",
      "resolved": "https://registry.npmjs.org/front-matter/-/front-matter-2.1.1.tgz"
    },
    "fs.realpath": {
      "version": "1.0.0",
      "from": "fs.realpath@>=1.0.0 <2.0.0",
      "resolved": "https://registry.npmjs.org/fs.realpath/-/fs.realpath-1.0.0.tgz"
    },
    "fstream": {
      "version": "1.0.10",
      "from": "fstream@>=1.0.2 <2.0.0",
      "resolved": "https://registry.npmjs.org/fstream/-/fstream-1.0.10.tgz"
    },
    "generate-function": {
      "version": "2.0.0",
      "from": "generate-function@>=2.0.0 <3.0.0",
      "resolved": "https://registry.npmjs.org/generate-function/-/generate-function-2.0.0.tgz"
    },
    "generate-object-property": {
      "version": "1.2.0",
      "from": "generate-object-property@>=1.1.0 <2.0.0",
      "resolved": "https://registry.npmjs.org/generate-object-property/-/generate-object-property-1.2.0.tgz"
    },
    "get-stdin": {
      "version": "4.0.1",
      "from": "get-stdin@>=4.0.1 <5.0.0",
      "resolved": "https://registry.npmjs.org/get-stdin/-/get-stdin-4.0.1.tgz"
    },
    "get-stream": {
      "version": "2.3.1",
      "from": "get-stream@>=2.2.0 <3.0.0",
      "resolved": "https://registry.npmjs.org/get-stream/-/get-stream-2.3.1.tgz"
    },
    "getpass": {
      "version": "0.1.6",
      "from": "getpass@>=0.1.1 <0.2.0",
      "resolved": "https://registry.npmjs.org/getpass/-/getpass-0.1.6.tgz",
      "dependencies": {
        "assert-plus": {
          "version": "1.0.0",
          "from": "assert-plus@>=1.0.0 <2.0.0",
          "resolved": "https://registry.npmjs.org/assert-plus/-/assert-plus-1.0.0.tgz"
        }
      }
    },
    "git-kitchen-sink": {
      "version": "1.17.0",
      "from": "git-kitchen-sink@1.17.0",
      "resolved": "https://registry.npmjs.org/git-kitchen-sink/-/git-kitchen-sink-1.17.0.tgz"
    },
    "glob": {
      "version": "7.1.1",
      "from": "glob@>=7.0.5 <8.0.0",
      "resolved": "https://registry.npmjs.org/glob/-/glob-7.1.1.tgz"
    },
    "graceful-fs": {
      "version": "4.1.4",
      "from": "graceful-fs@>=4.1.2 <5.0.0",
      "resolved": "https://registry.npmjs.org/graceful-fs/-/graceful-fs-4.1.4.tgz"
    },
    "graceful-readlink": {
      "version": "1.0.1",
      "from": "graceful-readlink@>=1.0.0",
      "resolved": "https://registry.npmjs.org/graceful-readlink/-/graceful-readlink-1.0.1.tgz"
    },
    "gzip": {
      "version": "0.1.0",
      "from": "gzip@>=0.1.0 <0.2.0",
      "resolved": "https://registry.npmjs.org/gzip/-/gzip-0.1.0.tgz"
    },
    "har-validator": {
      "version": "2.0.6",
      "from": "har-validator@>=2.0.6 <2.1.0",
      "resolved": "https://registry.npmjs.org/har-validator/-/har-validator-2.0.6.tgz",
      "dependencies": {
        "commander": {
          "version": "2.9.0",
          "from": "commander@>=2.9.0 <3.0.0",
          "resolved": "https://registry.npmjs.org/commander/-/commander-2.9.0.tgz"
        }
      }
    },
    "has-ansi": {
      "version": "2.0.0",
      "from": "has-ansi@>=2.0.0 <3.0.0",
      "resolved": "https://registry.npmjs.org/has-ansi/-/has-ansi-2.0.0.tgz"
    },
    "hawk": {
      "version": "3.1.3",
      "from": "hawk@>=3.1.3 <3.2.0",
      "resolved": "https://registry.npmjs.org/hawk/-/hawk-3.1.3.tgz"
    },
    "hoek": {
      "version": "2.16.3",
      "from": "hoek@>=2.0.0 <3.0.0",
      "resolved": "https://registry.npmjs.org/hoek/-/hoek-2.16.3.tgz"
    },
    "html-entities": {
      "version": "1.2.0",
      "from": "html-entities@>=1.2.0 <2.0.0",
      "resolved": "https://registry.npmjs.org/html-entities/-/html-entities-1.2.0.tgz"
    },
    "http-signature": {
      "version": "1.1.1",
      "from": "http-signature@>=1.1.0 <1.2.0",
      "resolved": "https://registry.npmjs.org/http-signature/-/http-signature-1.1.1.tgz"
    },
    "iconv-lite": {
      "version": "0.4.15",
      "from": "iconv-lite@latest",
      "resolved": "https://registry.npmjs.org/iconv-lite/-/iconv-lite-0.4.15.tgz"
    },
    "ieee754": {
      "version": "1.1.8",
      "from": "ieee754@>=1.1.4 <2.0.0",
      "resolved": "https://registry.npmjs.org/ieee754/-/ieee754-1.1.8.tgz"
    },
    "immutable": {
      "version": "3.8.1",
      "from": "immutable@>=3.7.6 <4.0.0",
      "resolved": "https://registry.npmjs.org/immutable/-/immutable-3.8.1.tgz"
    },
    "inflight": {
      "version": "1.0.6",
      "from": "inflight@>=1.0.4 <2.0.0",
      "resolved": "https://registry.npmjs.org/inflight/-/inflight-1.0.6.tgz"
    },
    "inherits": {
      "version": "2.0.3",
      "from": "inherits@>=2.0.1 <2.1.0",
      "resolved": "https://registry.npmjs.org/inherits/-/inherits-2.0.3.tgz"
    },
    "is-absolute": {
      "version": "0.1.7",
      "from": "is-absolute@>=0.1.5 <0.2.0",
      "resolved": "https://registry.npmjs.org/is-absolute/-/is-absolute-0.1.7.tgz"
    },
    "is-my-json-valid": {
      "version": "2.15.0",
      "from": "is-my-json-valid@>=2.12.4 <3.0.0",
      "resolved": "https://registry.npmjs.org/is-my-json-valid/-/is-my-json-valid-2.15.0.tgz"
    },
    "is-natural-number": {
      "version": "2.1.1",
      "from": "is-natural-number@>=2.0.0 <3.0.0",
      "resolved": "https://registry.npmjs.org/is-natural-number/-/is-natural-number-2.1.1.tgz"
    },
    "is-property": {
      "version": "1.0.2",
      "from": "is-property@>=1.0.0 <2.0.0",
      "resolved": "https://registry.npmjs.org/is-property/-/is-property-1.0.2.tgz"
    },
    "is-relative": {
      "version": "0.1.3",
      "from": "is-relative@>=0.1.0 <0.2.0",
      "resolved": "https://registry.npmjs.org/is-relative/-/is-relative-0.1.3.tgz"
    },
    "is-stream": {
      "version": "1.1.0",
      "from": "is-stream@>=1.0.1 <2.0.0",
      "resolved": "https://registry.npmjs.org/is-stream/-/is-stream-1.1.0.tgz"
    },
    "is-typedarray": {
      "version": "1.0.0",
      "from": "is-typedarray@>=1.0.0 <1.1.0",
      "resolved": "https://registry.npmjs.org/is-typedarray/-/is-typedarray-1.0.0.tgz"
    },
    "isarray": {
      "version": "1.0.0",
      "from": "isarray@>=1.0.0 <1.1.0",
      "resolved": "https://registry.npmjs.org/isarray/-/isarray-1.0.0.tgz"
    },
    "isexe": {
      "version": "1.1.2",
      "from": "isexe@>=1.1.1 <2.0.0",
      "resolved": "https://registry.npmjs.org/isexe/-/isexe-1.1.2.tgz"
    },
    "isomorphic-fetch": {
      "version": "2.2.1",
      "from": "isomorphic-fetch@>=2.1.1 <3.0.0",
      "resolved": "https://registry.npmjs.org/isomorphic-fetch/-/isomorphic-fetch-2.2.1.tgz"
    },
    "isstream": {
      "version": "0.1.2",
      "from": "isstream@>=0.1.2 <0.2.0",
      "resolved": "https://registry.npmjs.org/isstream/-/isstream-0.1.2.tgz"
    },
    "jodid25519": {
      "version": "1.0.2",
      "from": "jodid25519@>=1.0.0 <2.0.0",
      "resolved": "https://registry.npmjs.org/jodid25519/-/jodid25519-1.0.2.tgz"
    },
    "js-tokens": {
      "version": "1.0.3",
      "from": "js-tokens@>=1.0.1 <2.0.0",
      "resolved": "https://registry.npmjs.org/js-tokens/-/js-tokens-1.0.3.tgz"
    },
    "js-yaml": {
      "version": "3.7.0",
      "from": "js-yaml@>=3.4.6 <4.0.0",
      "resolved": "https://registry.npmjs.org/js-yaml/-/js-yaml-3.7.0.tgz"
    },
    "jsbn": {
      "version": "0.1.0",
      "from": "jsbn@>=0.1.0 <0.2.0",
      "resolved": "https://registry.npmjs.org/jsbn/-/jsbn-0.1.0.tgz"
    },
    "json-schema": {
      "version": "0.2.3",
      "from": "json-schema@0.2.3",
      "resolved": "https://registry.npmjs.org/json-schema/-/json-schema-0.2.3.tgz"
    },
    "json-stringify-safe": {
      "version": "5.0.1",
      "from": "json-stringify-safe@>=5.0.1 <5.1.0",
      "resolved": "https://registry.npmjs.org/json-stringify-safe/-/json-stringify-safe-5.0.1.tgz"
    },
    "json5": {
      "version": "0.5.0",
      "from": "json5@>=0.5.0 <0.6.0",
      "resolved": "https://registry.npmjs.org/json5/-/json5-0.5.0.tgz"
    },
    "jsonfile": {
      "version": "2.3.1",
      "from": "jsonfile@>=2.2.3 <3.0.0",
      "resolved": "https://registry.npmjs.org/jsonfile/-/jsonfile-2.3.1.tgz"
    },
    "jsonpointer": {
      "version": "4.0.1",
      "from": "jsonpointer@>=4.0.0 <5.0.0",
      "resolved": "https://registry.npmjs.org/jsonpointer/-/jsonpointer-4.0.1.tgz"
    },
    "jsprim": {
      "version": "1.3.1",
      "from": "jsprim@>=1.2.2 <2.0.0",
      "resolved": "https://registry.npmjs.org/jsprim/-/jsprim-1.3.1.tgz"
    },
    "keytar": {
      "version": "3.0.2",
      "from": "keytar@>=3.0.2 <4.0.0",
      "resolved": "https://registry.npmjs.org/keytar/-/keytar-3.0.2.tgz"
    },
    "klaw": {
      "version": "1.3.0",
      "from": "klaw@>=1.0.0 <2.0.0",
      "resolved": "https://registry.npmjs.org/klaw/-/klaw-1.3.0.tgz"
    },
    "loader-utils": {
      "version": "0.2.15",
      "from": "loader-utils@>=0.2.7 <0.3.0",
      "resolved": "https://registry.npmjs.org/loader-utils/-/loader-utils-0.2.15.tgz"
    },
    "lodash": {
      "version": "3.10.1",
      "from": "lodash@>=3.10.1 <4.0.0",
      "resolved": "https://registry.npmjs.org/lodash/-/lodash-3.10.1.tgz"
    },
    "loose-envify": {
      "version": "1.2.0",
      "from": "loose-envify@>=1.1.0 <2.0.0",
      "resolved": "https://registry.npmjs.org/loose-envify/-/loose-envify-1.2.0.tgz"
    },
    "lru-cache": {
      "version": "4.0.1",
      "from": "lru-cache@>=4.0.0 <5.0.0",
      "resolved": "https://registry.npmjs.org/lru-cache/-/lru-cache-4.0.1.tgz"
    },
    "mem": {
      "version": "0.1.1",
      "from": "mem@>=0.1.0 <0.2.0",
      "resolved": "https://registry.npmjs.org/mem/-/mem-0.1.1.tgz"
    },
    "mime-db": {
      "version": "1.25.0",
      "from": "mime-db@>=1.25.0 <1.26.0",
      "resolved": "https://registry.npmjs.org/mime-db/-/mime-db-1.25.0.tgz"
    },
    "mime-types": {
      "version": "2.1.13",
      "from": "mime-types@>=2.1.7 <2.2.0",
      "resolved": "https://registry.npmjs.org/mime-types/-/mime-types-2.1.13.tgz"
    },
    "minimatch": {
      "version": "3.0.3",
      "from": "minimatch@>=3.0.2 <4.0.0",
      "resolved": "https://registry.npmjs.org/minimatch/-/minimatch-3.0.3.tgz"
    },
    "minimist": {
      "version": "0.0.8",
      "from": "minimist@0.0.8",
      "resolved": "https://registry.npmjs.org/minimist/-/minimist-0.0.8.tgz"
    },
    "mkdirp": {
      "version": "0.5.1",
      "from": "mkdirp@>=0.5.1 <0.6.0",
      "resolved": "https://registry.npmjs.org/mkdirp/-/mkdirp-0.5.1.tgz"
    },
    "moment": {
      "version": "2.14.1",
      "from": "moment@latest",
      "resolved": "https://registry.npmjs.org/moment/-/moment-2.14.1.tgz"
    },
    "nan": {
      "version": "2.3.2",
      "from": "nan@2.3.2",
      "resolved": "https://registry.npmjs.org/nan/-/nan-2.3.2.tgz"
    },
    "node-fetch": {
      "version": "1.6.3",
      "from": "node-fetch@>=1.0.1 <2.0.0",
      "resolved": "https://registry.npmjs.org/node-fetch/-/node-fetch-1.6.3.tgz"
    },
    "npm-run-path": {
      "version": "1.0.0",
      "from": "npm-run-path@>=1.0.0 <2.0.0",
      "resolved": "https://registry.npmjs.org/npm-run-path/-/npm-run-path-1.0.0.tgz"
    },
    "oauth-sign": {
      "version": "0.8.2",
      "from": "oauth-sign@>=0.8.1 <0.9.0",
      "resolved": "https://registry.npmjs.org/oauth-sign/-/oauth-sign-0.8.2.tgz"
    },
    "object-assign": {
      "version": "4.1.0",
      "from": "object-assign@>=4.0.1 <5.0.0",
      "resolved": "https://registry.npmjs.org/object-assign/-/object-assign-4.1.0.tgz"
    },
    "octokat": {
      "version": "0.5.0-beta.0",
      "from": "octokat@>=0.5.0-beta.0 <0.6.0",
      "resolved": "https://registry.npmjs.org/octokat/-/octokat-0.5.0-beta.0.tgz"
    },
    "once": {
      "version": "1.3.3",
      "from": "once@>=1.3.0 <2.0.0",
      "resolved": "https://registry.npmjs.org/once/-/once-1.3.3.tgz"
    },
    "optimist": {
      "version": "0.3.7",
      "from": "optimist@>=0.3.5 <0.4.0",
      "resolved": "https://registry.npmjs.org/optimist/-/optimist-0.3.7.tgz"
    },
    "os-tmpdir": {
      "version": "1.0.1",
      "from": "os-tmpdir@>=1.0.0 <2.0.0",
      "resolved": "https://registry.npmjs.org/os-tmpdir/-/os-tmpdir-1.0.1.tgz"
    },
    "path-is-absolute": {
      "version": "1.0.1",
      "from": "path-is-absolute@>=1.0.0 <2.0.0",
      "resolved": "https://registry.npmjs.org/path-is-absolute/-/path-is-absolute-1.0.1.tgz"
    },
    "path-key": {
      "version": "1.0.0",
      "from": "path-key@>=1.0.0 <2.0.0",
      "resolved": "https://registry.npmjs.org/path-key/-/path-key-1.0.0.tgz"
    },
    "pend": {
      "version": "1.2.0",
      "from": "pend@>=1.2.0 <1.3.0",
      "resolved": "https://registry.npmjs.org/pend/-/pend-1.2.0.tgz"
    },
    "pify": {
      "version": "2.3.0",
      "from": "pify@>=2.3.0 <3.0.0",
      "resolved": "https://registry.npmjs.org/pify/-/pify-2.3.0.tgz"
    },
    "pinkie": {
      "version": "2.0.4",
      "from": "pinkie@>=2.0.0 <3.0.0",
      "resolved": "https://registry.npmjs.org/pinkie/-/pinkie-2.0.4.tgz"
    },
    "pinkie-promise": {
      "version": "2.0.1",
      "from": "pinkie-promise@>=2.0.0 <3.0.0",
      "resolved": "https://registry.npmjs.org/pinkie-promise/-/pinkie-promise-2.0.1.tgz"
    },
    "process-nextick-args": {
      "version": "1.0.7",
      "from": "process-nextick-args@>=1.0.6 <1.1.0",
      "resolved": "https://registry.npmjs.org/process-nextick-args/-/process-nextick-args-1.0.7.tgz"
    },
    "progress": {
      "version": "1.1.8",
      "from": "progress@>=1.1.8 <2.0.0",
      "resolved": "https://registry.npmjs.org/progress/-/progress-1.1.8.tgz"
    },
    "promise": {
      "version": "7.1.1",
      "from": "promise@>=7.1.1 <8.0.0",
      "resolved": "https://registry.npmjs.org/promise/-/promise-7.1.1.tgz"
    },
    "pseudomap": {
      "version": "1.0.2",
      "from": "pseudomap@>=1.0.1 <2.0.0",
      "resolved": "https://registry.npmjs.org/pseudomap/-/pseudomap-1.0.2.tgz"
    },
    "punycode": {
      "version": "1.4.1",
      "from": "punycode@>=1.4.1 <2.0.0",
      "resolved": "https://registry.npmjs.org/punycode/-/punycode-1.4.1.tgz"
    },
    "qs": {
      "version": "6.3.0",
      "from": "qs@>=6.3.0 <6.4.0",
      "resolved": "https://registry.npmjs.org/qs/-/qs-6.3.0.tgz"
    },
    "querystring": {
      "version": "0.2.0",
      "from": "querystring@>=0.2.0 <0.3.0",
      "resolved": "https://registry.npmjs.org/querystring/-/querystring-0.2.0.tgz"
    },
    "react": {
      "version": "15.3.2",
      "from": "react@>=15.3.0 <16.0.0",
      "resolved": "https://registry.npmjs.org/react/-/react-15.3.2.tgz"
    },
    "react-addons-css-transition-group": {
      "version": "15.3.2",
      "from": "react-addons-css-transition-group@latest",
      "resolved": "https://registry.npmjs.org/react-addons-css-transition-group/-/react-addons-css-transition-group-15.3.2.tgz"
    },
    "react-addons-shallow-compare": {
      "version": "15.3.0",
      "from": "react-addons-shallow-compare@latest",
      "resolved": "https://registry.npmjs.org/react-addons-shallow-compare/-/react-addons-shallow-compare-15.3.0.tgz"
    },
    "react-dom": {
      "version": "15.3.2",
      "from": "react-dom@>=15.3.0 <16.0.0",
      "resolved": "https://registry.npmjs.org/react-dom/-/react-dom-15.3.2.tgz"
    },
    "react-virtualized": {
      "version": "8.8.1",
      "from": "react-virtualized@latest",
      "resolved": "https://registry.npmjs.org/react-virtualized/-/react-virtualized-8.8.1.tgz"
    },
    "readable-stream": {
      "version": "2.2.2",
      "from": "readable-stream@>=2.0.0 <3.0.0",
      "resolved": "https://registry.npmjs.org/readable-stream/-/readable-stream-2.2.2.tgz"
    },
    "regenerator-runtime": {
      "version": "0.10.1",
      "from": "regenerator-runtime@>=0.10.0 <0.11.0",
      "resolved": "https://registry.npmjs.org/regenerator-runtime/-/regenerator-runtime-0.10.1.tgz"
    },
    "request": {
      "version": "2.79.0",
      "from": "request@>=2.79.0 <3.0.0",
      "resolved": "https://registry.npmjs.org/request/-/request-2.79.0.tgz"
    },
    "rimraf": {
      "version": "2.5.4",
      "from": "rimraf@>=2.2.8 <3.0.0",
      "resolved": "https://registry.npmjs.org/rimraf/-/rimraf-2.5.4.tgz"
    },
    "seek-bzip": {
      "version": "1.0.5",
      "from": "seek-bzip@>=1.0.5 <2.0.0",
      "resolved": "https://registry.npmjs.org/seek-bzip/-/seek-bzip-1.0.5.tgz"
    },
    "sntp": {
      "version": "1.0.9",
      "from": "sntp@>=1.0.0 <2.0.0",
      "resolved": "https://registry.npmjs.org/sntp/-/sntp-1.0.9.tgz"
    },
    "sprintf-js": {
      "version": "1.0.3",
      "from": "sprintf-js@>=1.0.2 <1.1.0",
      "resolved": "https://registry.npmjs.org/sprintf-js/-/sprintf-js-1.0.3.tgz"
    },
    "sshpk": {
      "version": "1.10.1",
      "from": "sshpk@>=1.7.0 <2.0.0",
      "resolved": "https://registry.npmjs.org/sshpk/-/sshpk-1.10.1.tgz",
      "dependencies": {
        "assert-plus": {
          "version": "1.0.0",
          "from": "assert-plus@>=1.0.0 <2.0.0",
          "resolved": "https://registry.npmjs.org/assert-plus/-/assert-plus-1.0.0.tgz"
        }
      }
    },
    "string_decoder": {
      "version": "0.10.31",
      "from": "string_decoder@>=0.10.0 <0.11.0",
      "resolved": "https://registry.npmjs.org/string_decoder/-/string_decoder-0.10.31.tgz"
    },
    "stringstream": {
      "version": "0.0.5",
      "from": "stringstream@>=0.0.4 <0.1.0",
      "resolved": "https://registry.npmjs.org/stringstream/-/stringstream-0.0.5.tgz"
    },
    "strip-ansi": {
      "version": "3.0.1",
      "from": "strip-ansi@>=3.0.0 <4.0.0",
      "resolved": "https://registry.npmjs.org/strip-ansi/-/strip-ansi-3.0.1.tgz"
    },
    "strip-dirs": {
      "version": "1.1.1",
      "from": "strip-dirs@>=1.1.1 <2.0.0",
      "resolved": "https://registry.npmjs.org/strip-dirs/-/strip-dirs-1.1.1.tgz",
      "dependencies": {
        "minimist": {
          "version": "1.2.0",
          "from": "minimist@>=1.1.0 <2.0.0",
          "resolved": "https://registry.npmjs.org/minimist/-/minimist-1.2.0.tgz"
        }
      }
    },
    "strip-eof": {
      "version": "1.0.0",
      "from": "strip-eof@>=1.0.0 <2.0.0",
      "resolved": "https://registry.npmjs.org/strip-eof/-/strip-eof-1.0.0.tgz"
    },
    "sum-up": {
      "version": "1.0.3",
      "from": "sum-up@>=1.0.1 <2.0.0",
      "resolved": "https://registry.npmjs.org/sum-up/-/sum-up-1.0.3.tgz"
    },
    "supports-color": {
      "version": "2.0.0",
      "from": "supports-color@>=2.0.0 <3.0.0",
      "resolved": "https://registry.npmjs.org/supports-color/-/supports-color-2.0.0.tgz"
    },
    "tar": {
      "version": "2.2.1",
      "from": "tar@>=2.2.1 <3.0.0",
      "resolved": "https://registry.npmjs.org/tar/-/tar-2.2.1.tgz"
    },
    "tar-stream": {
      "version": "1.5.2",
      "from": "tar-stream@>=1.5.2 <2.0.0",
      "resolved": "https://registry.npmjs.org/tar-stream/-/tar-stream-1.5.2.tgz"
    },
    "temp": {
      "version": "0.8.3",
      "from": "temp@>=0.8.3 <0.9.0",
      "resolved": "https://registry.npmjs.org/temp/-/temp-0.8.3.tgz",
      "dependencies": {
        "rimraf": {
          "version": "2.2.8",
          "from": "rimraf@>=2.2.6 <2.3.0",
          "resolved": "https://registry.npmjs.org/rimraf/-/rimraf-2.2.8.tgz"
        }
      }
    },
    "textarea-caret": {
      "version": "3.0.1",
      "from": "textarea-caret@latest",
      "resolved": "https://registry.npmjs.org/textarea-caret/-/textarea-caret-3.0.1.tgz"
    },
    "through": {
      "version": "2.3.8",
      "from": "through@>=2.3.6 <3.0.0",
      "resolved": "https://registry.npmjs.org/through/-/through-2.3.8.tgz"
    },
    "tough-cookie": {
      "version": "2.3.2",
      "from": "tough-cookie@>=2.3.0 <2.4.0",
      "resolved": "https://registry.npmjs.org/tough-cookie/-/tough-cookie-2.3.2.tgz"
    },
    "tunnel-agent": {
      "version": "0.4.3",
      "from": "tunnel-agent@>=0.4.1 <0.5.0",
      "resolved": "https://registry.npmjs.org/tunnel-agent/-/tunnel-agent-0.4.3.tgz"
    },
    "tweetnacl": {
      "version": "0.14.5",
      "from": "tweetnacl@>=0.14.0 <0.15.0",
      "resolved": "https://registry.npmjs.org/tweetnacl/-/tweetnacl-0.14.5.tgz"
    },
    "ua-parser-js": {
      "version": "0.7.10",
      "from": "ua-parser-js@>=0.7.9 <0.8.0",
      "resolved": "https://registry.npmjs.org/ua-parser-js/-/ua-parser-js-0.7.10.tgz"
    },
    "unbzip2-stream": {
      "version": "1.0.10",
      "from": "unbzip2-stream@>=1.0.9 <2.0.0",
      "resolved": "https://registry.npmjs.org/unbzip2-stream/-/unbzip2-stream-1.0.10.tgz"
    },
    "untildify": {
      "version": "3.0.2",
      "from": "untildify@latest",
      "resolved": "https://registry.npmjs.org/untildify/-/untildify-3.0.2.tgz"
    },
    "username": {
      "version": "2.2.2",
      "from": "username@latest",
      "resolved": "https://registry.npmjs.org/username/-/username-2.2.2.tgz"
    },
    "util-deprecate": {
      "version": "1.0.2",
      "from": "util-deprecate@>=1.0.1 <1.1.0",
      "resolved": "https://registry.npmjs.org/util-deprecate/-/util-deprecate-1.0.2.tgz"
    },
    "uuid": {
      "version": "3.0.1",
      "from": "uuid@latest",
      "resolved": "https://registry.npmjs.org/uuid/-/uuid-3.0.1.tgz"
    },
    "verror": {
      "version": "1.3.6",
      "from": "verror@1.3.6",
      "resolved": "https://registry.npmjs.org/verror/-/verror-1.3.6.tgz"
    },
    "whatwg-fetch": {
      "version": "1.0.0",
      "from": "whatwg-fetch@>=0.10.0",
      "resolved": "https://registry.npmjs.org/whatwg-fetch/-/whatwg-fetch-1.0.0.tgz"
    },
    "which": {
      "version": "1.2.12",
      "from": "which@>=1.2.8 <2.0.0",
      "resolved": "https://registry.npmjs.org/which/-/which-1.2.12.tgz"
    },
    "wordwrap": {
      "version": "0.0.3",
      "from": "wordwrap@>=0.0.2 <0.1.0",
      "resolved": "https://registry.npmjs.org/wordwrap/-/wordwrap-0.0.3.tgz"
    },
    "wrappy": {
      "version": "1.0.2",
      "from": "wrappy@>=1.0.0 <2.0.0",
      "resolved": "https://registry.npmjs.org/wrappy/-/wrappy-1.0.2.tgz"
    },
    "xmlhttprequest": {
      "version": "1.8.0",
      "from": "xmlhttprequest@>=1.8.0 <1.9.0",
      "resolved": "https://registry.npmjs.org/xmlhttprequest/-/xmlhttprequest-1.8.0.tgz"
    },
    "xtend": {
      "version": "4.0.1",
      "from": "xtend@>=4.0.0 <5.0.0",
      "resolved": "https://registry.npmjs.org/xtend/-/xtend-4.0.1.tgz"
    },
    "yallist": {
      "version": "2.0.0",
      "from": "yallist@>=2.0.0 <3.0.0",
      "resolved": "https://registry.npmjs.org/yallist/-/yallist-2.0.0.tgz"
    },
    "yauzl": {
      "version": "2.7.0",
      "from": "yauzl@>=2.4.2 <3.0.0",
      "resolved": "https://registry.npmjs.org/yauzl/-/yauzl-2.7.0.tgz"
    }
  }
}<|MERGE_RESOLUTION|>--- conflicted
+++ resolved
@@ -1,10 +1,6 @@
 {
   "name": "desktop",
-<<<<<<< HEAD
-  "version": "0.0.15",
-=======
   "version": "0.0.17",
->>>>>>> 8abb2674
   "dependencies": {
     "ansi-html": {
       "version": "0.0.6",
