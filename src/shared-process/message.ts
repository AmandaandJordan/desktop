<<<<<<< HEAD
export interface IMessage {
  guid: string
  name: string
  args: Object
=======
export interface Message {
  readonly guid: string
  readonly name: string
  readonly args: Object
>>>>>>> d7150707
}<|MERGE_RESOLUTION|>--- conflicted
+++ resolved
@@ -1,12 +1,5 @@
-<<<<<<< HEAD
 export interface IMessage {
-  guid: string
-  name: string
-  args: Object
-=======
-export interface Message {
   readonly guid: string
   readonly name: string
   readonly args: Object
->>>>>>> d7150707
 }