--- conflicted
+++ resolved
@@ -26,19 +26,14 @@
 [CodeMirror supports out of the box](https://codemirror.net/mode/index.html) we
 should be able to make it work. Open an issue and we'll take it from there.
 
-<<<<<<< HEAD
 If you want to create a PR and add highlighter support for your favourite
-programming langauge don't forget to:
+programming language don't forget to:
 
 1. Submit a PR with a sample file for the language to
    [desktop/highlighter-tests](https://github.com/desktop/highlighter-tests).
+2. Add the language that the highlighter going to support to the `Supported Languages` list above.
 2. Add the language that the highlighter going to support to the
    `Supported Languages` list above.
-=======
-If you want to create a PR and add highlighter support for your favourite programming language don't forget to:
-1. Submit a PR with a sample file for the language to [desktop/highlighter-tests](https://github.com/desktop/highlighter-tests).
-2. Add the language that the highlighter going to support to the `Supported Languages` list above.
->>>>>>> e9d82b93
 
 ## Why do the diffs on GitHub.com and Desktop look different
 
